# This workflow will run tests using node and then publish a package to GitHub Packages when a release is created
# For more information see: https://docs.github.com/en/actions/publishing-packages/publishing-nodejs-packages

name: Node.js Package

on:
  release:
    types: [created]

jobs:
  build-and-publish:
    runs-on: ubuntu-latest
    steps:
      - name: Checkout repo
        uses: actions/checkout@v4
        with:
          ref: ${{ github.event.release.target_commitish }}

      - uses: actions/setup-node@v4
        with:
          node-version: 18
          registry-url: https://registry.npmjs.org/
<<<<<<< HEAD
      - run: npm ci

      - run: npm run make
=======
>>>>>>> 8e1687bc

      - name: Clear NPM cache
        run: npm cache clean --force

      - name: Install dependencies and build
        run: npm ci

      - name: Make release
        run: npm run make
        id: makeRelease

      - name: Fail job if makeRelease failed
        if: steps.makeRelease.outcome == 'failure'
        run: exit 1

        id: check-build-status
      - name: Publish NPM package (regular)
        if: "!github.event.release.prerelease"
        run: |
          npm publish
        env:
          NODE_AUTH_TOKEN: ${{secrets.npm_token}}

      - name: Publish NPM package (pre-release)
        if: "github.event.release.prerelease"
        run: |
          npm publish --tag next
        env:
          NODE_AUTH_TOKEN: ${{secrets.npm_token}}

      - name: Send Dispatch Event to CDN Repo
        run: |
            curl -X POST \
              -H "Authorization: token ${{ secrets.CDN_MAPTILER_TOKEN }}" \
              -H "Accept: application/vnd.github.v3+json" \
              https://api.github.com/repos/maptiler/cdn.maptiler.com/dispatches \
              -d '{ \
                "event_type": "repo_release", \
                "client_payload": { \
                  "repo": "${{ github.repository }}", \
                  "tag": "${{ github.event.release.tag_name }}", \
                  "build_dir": "build" \
                }
              }'<|MERGE_RESOLUTION|>--- conflicted
+++ resolved
@@ -20,12 +20,6 @@
         with:
           node-version: 18
           registry-url: https://registry.npmjs.org/
-<<<<<<< HEAD
-      - run: npm ci
-
-      - run: npm run make
-=======
->>>>>>> 8e1687bc
 
       - name: Clear NPM cache
         run: npm cache clean --force
