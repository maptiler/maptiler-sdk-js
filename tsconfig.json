--- conflicted
+++ resolved
@@ -27,12 +27,8 @@
   "include": [
     "src",
     "./eslint.config.mjs",
-<<<<<<< HEAD
-    "test"
-=======
     "test",
     "./vite.config-test.ts",
     "./vitest-setup-tests.ts"
->>>>>>> 22f15b83
   ],
 }