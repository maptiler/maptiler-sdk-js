{
  "compilerOptions": {
    "baseUrl": "src",
    "moduleResolution": "Node",
    "target": "es2021",
    "useDefineForClassFields": true,
    "module": "ESNext",
    "lib": [
      "es2021",
      "DOM",
      "DOM.Iterable"
    ],
    "skipLibCheck": true,
    /* Bundler mode */
    "resolveJsonModule": true,
    "isolatedModules": true,
    "noEmit": true,
    /* Linting */
    "strict": true,
    "noUnusedLocals": true,
    "noUnusedParameters": true,
    "noFallthroughCasesInSwitch": true,
    "declaration": true,
    "allowSyntheticDefaultImports": true,
    "allowJs": true,
  },
  "include": [
    "src",
<<<<<<< HEAD
    "e2e",
    "./eslint.config.mjs",
=======
    "test",
>>>>>>> ba686924
    "./vite.config-test.ts",
    "./vite.config-e2e.ts",
    "./playwright.config.ts",
    "./vitest-setup-tests.ts"
  ],
}<|MERGE_RESOLUTION|>--- conflicted
+++ resolved
@@ -26,12 +26,9 @@
   },
   "include": [
     "src",
-<<<<<<< HEAD
     "e2e",
     "./eslint.config.mjs",
-=======
     "test",
->>>>>>> ba686924
     "./vite.config-test.ts",
     "./vite.config-e2e.ts",
     "./playwright.config.ts",
