# MapTiler SDK Changelog

<<<<<<< HEAD
## NEXT
### ✨ Features and improvements
- Now able to include cubemap background images and Earth radial gradient halo via `space` and `halo` in map constructor _or_ via `setSpace` or `setHalo` methods _or_ via incoming MT style spec.

### 🐛 Bug fixes
- Fix for [RD-900](https://maptiler.atlassian.net/browse/RD-900?atlOrigin=eyJpIjoiOTRjZGRhYjg2Y2JhNGY2NGI2NzM2M2E1MGNkNjBmYWYiLCJwIjoiaiJ9)

### 🔧 Others
None

=======
## 3.4.0
## ✨ Features and improvements
- Now able to include cubemap background images and Earth radial gradient halo via `space` and `halo` in map constructor _or_ via `setSpace` or `setHalo` methods _or_ via incoming MT style spec.

## 🐛 Bug fixes
- Fixes incorrect exports of some types from sdk helper functions.

## 🔧 Others
- 
>>>>>>> a51961fa
## 3.3.0
### ✨ Features and improvements
- Maplibre-gl version bump to 5.5.0

## 3.2.3
### ✨ Features and improvements
None

### 🐛 Bug fixes
- Fixes incorrect exports of some types from sdk helper functions.

### 🔧 Others
- Migrates Demos to use vite for better dx

## 3.2.2
### ✨ Features and improvements
None

### 🐛 Bug fixes
- [RD-902](https://maptiler.atlassian.net/browse/RD-902?atlOrigin=eyJpIjoiNGM2NGQxNzg0ZjEzNGJlMGI3M2Y1YTM3YTIyNjdkMDkiLCJwIjoiaiJ9) Changes to use default import for maplibre-gl as it uses commonjs modules under the hood.

### 🔧 Others
- Adds linting config to check for non default maplibre defaults. Named imports from CJS modules fail on some build pipelines.

## 3.2.1
### ⚠️ Warning
- This version was published in error. Please use `3.2.2` instead.

## 3.2.0
### ✨ Features and improvements
- Updates Maplibre-gl to 5.3.1
- Updates MapTiler Client to 2.3.2

## 3.1.1
### ✨ Features and improvements
None

### 🐛 Bug fixes
None

### 🔧 Others
Version bump for maptiler-client-js

## 3.1.0
### ✨ Features and improvements
Updates MapTiler Client JS version to include new MapStyles

### 🐛 Bug fixes
None

### 🔧 Others
None

## 3.0.3
### ✨ Features and improvements
None

### 🐛 Bug fixes
Fixes a bug that accesses undefined `projection` object in `Map.getProjection` method

### 🔧 Others
None

## 3.0.2
### ✨ Features and improvements
None

### 🐛 Bug fixes
None

### 🔧 Others
Restructuring of repo, additon of tests to check consistency of library exports.

## 3.0.1
### New Features
- Update Maplibre to v5.0.1


## 3.0.0
⚠️ Please keep in mind that if you use any additional [MapTiler modules](https://docs.maptiler.com/sdk-js/modules/), you must update them to a version that supports MapTiler SDK JS v3.

## ✨ Features and improvements
* Globe projection support
* `MaptilerProjectionControl`  to toggle Globe/Mercator projection

## 🐛 Bug fixes
* Navigation now relies on `Map` methods instead of `Transform` methods for bearing due to globe projection being available

## 🔧 Others
* Using MapLibre GL JS 5.0.0
* Using MapTiler Client JS 2.2.0


## 2.5.1
### Bug Fixes
- Better control of the status of `monitoredStyleUrls` in Map instance when error is caught (https://github.com/maptiler/maptiler-sdk-js/pull/141)
- Added extra integrity checks on style object when updating language (https://github.com/maptiler/maptiler-sdk-js/pull/142)
- The Geolocate control no longer throwing error when window is lost (issue on Firefox only) (https://github.com/maptiler/maptiler-sdk-js/pull/140)


## 2.5.0
### others
- Update MapTiler Client library to v2.5.0


## 2.4.2
### Bug Fixes
- The language switching is now more robust and preserves the original formatting from the style (`Map.setPrimaryLangage()`) (https://github.com/maptiler/maptiler-sdk-js/pull/134)
### Others
- Now able to GitHub action a beta on NPM from the GH release creation process
- Updated GH action to v4


## 2.4.1
### Bug Fixes
- The class `AJAXError` is now imported as part of the `maplibregl` namespace (CommonJS limitation from Maplibre GL JS) (https://github.com/maptiler/maptiler-sdk-js/pull/129)
- The `Map` constructor can now also take a language as a string (https://github.com/maptiler/maptiler-sdk-js/pull/131)

## 2.4.0
### New Features
- Shows a warning message in the map container if WebGL context is lost
- The event `"webglContextLost"` is now exposed
- The `Map` class instances now have a `.setTerrainAnimationDuration(d: number)` method
- The `Map` class instances now have events related to terrain animation `"terrainAnimationStart"` and `"terrainAnimationStop"`
- expose the function `getWebGLSupportError()` to detect WebGL compatibility
- Adding detection of invalid style objects of URLs and falls back to a default style if necessary.
- Updating to Maplibre v4.7.1


## 2.3.0
### Bug Fixes
- Updating from MapLibre v4.4.1 to v4.7.0. See Maplibre changelogs for [v4.5.0](https://github.com/maplibre/maplibre-gl-js/blob/main/CHANGELOG.md#450), [v4.5.1](https://github.com/maplibre/maplibre-gl-js/blob/main/CHANGELOG.md#451), [v4.5.2](https://github.com/maplibre/maplibre-gl-js/blob/main/CHANGELOG.md#452), and [v4.6.0](https://github.com/maplibre/maplibre-gl-js/blob/main/CHANGELOG.md#460)
- Fixed the elevation shift glitch happening with terrain animation after calling `.easeTo()` (https://github.com/maptiler/maptiler-sdk-js/pull/110)
- The heatmap layer helper missed the `beforeId` option
### New Features
- Updating from MapLibre v4.4.1 to v4.7.0, adding the following features. See Maplibre changelogs for for [v4.5.0](https://github.com/maplibre/maplibre-gl-js/blob/main/CHANGELOG.md#450), [v4.5.1](https://github.com/maplibre/maplibre-gl-js/blob/main/CHANGELOG.md#451), [v4.5.2](https://github.com/maplibre/maplibre-gl-js/blob/main/CHANGELOG.md#452), [v4.6.0](https://github.com/maplibre/maplibre-gl-js/blob/main/CHANGELOG.md#460) and [v4.7.0](https://github.com/maplibre/maplibre-gl-js/blob/main/CHANGELOG.md#470)
### Others
- Updating from MapLibre v4.4.1 to v4.7.0
- Updating `MapTilerGeolocateControl` to match latest Maplibre update (https://github.com/maptiler/maptiler-sdk-js/pull/104)
- Now sourcing language list from `@maptiler/client` (https://github.com/maptiler/maptiler-client-js/pull/42)


## 2.2.2
### Bug Fixes
- No longer using named imports from Maplibre (https://github.com/maptiler/maptiler-sdk-js/issues/99)
- Exporting types with classes for Maplibre types (https://github.com/maptiler/maptiler-sdk-js/issues/99)
### Others
- Bundling now made with ViteJS (no longer Rollup)


## 2.2.1
### Bug Fixes
- The types from classes defined in Maplibre are now exposed more reliably (https://github.com/maptiler/maptiler-sdk-js/pull/98)
### Others
- Loading (lazy) the RTL plugin ealier and outside Map instance to prevent display glitch


## 2.2.0
### New Features
- Displays a message in the map div when WebGL2 is not supported (https://github.com/maptiler/maptiler-sdk-js/pull/92)
- Fails quietly if caching API is not usable (non https, non localhost) (https://github.com/maptiler/maptiler-sdk-js/pull/93)
### Bug Fixes
- Removed `Inflight` as a second degree dependency (https://github.com/maptiler/maptiler-sdk-js/pull/95)
- Removed double export of class+type from Maplibre (https://github.com/maptiler/maptiler-sdk-js/pull/95)
- Fixing the loading of the RTL plugin (https://github.com/maptiler/maptiler-sdk-js/pull/96)
### Others
- Replaced Eslint and Prettier by BiomeJS (ang got rid of tons of dependencies, some were problematic) (https://github.com/maptiler/maptiler-sdk-js/pull/95)
- Fixed many formatting and linting issues pointed by BiomeJS (https://github.com/maptiler/maptiler-sdk-js/pull/95)


## 2.1.0
### New Features
- Update from Maplibre v4.1.3 to v4.4.1 (see Maplibre's [changelog](https://github.com/maplibre/maplibre-gl-js/blob/main/CHANGELOG.md#441))
### Bug Fixes
- Floating buildings, fixed with the above update


## 2.0.3
### Bug Fixes
- Fixed issue in attribution control


## 2.0.2
### Bug Fixes
- Fix for the client-side caching breaking GeoJSON sources [#82](https://github.com/maptiler/maptiler-sdk-js/pull/82)
- Improved attribution management
### Others
- Update to MapLibre GL JS v4.1.3


## 2.0.1
### Bug Fixes
- Bundling issue solved by [#79](https://github.com/maptiler/maptiler-sdk-js/pull/79)


## 2.0.0
### New Features
- Updating with MapLibre GL JS v4.1
- Added client-side caching mechanism for tiles and fonts
### Bug Fixes
- Language switching now only occurs on layers fueled by a MapTiler Cloud source
### Others
- Removed `Map.loadImageAsync()` as MapLibre's `.loadImage()` is now promise based.
- Added all the exports that are now exposed from MapLibre
- Adapted some newly exported classes to make them TypeScript-compatible with the `Map` classes from both MapLibre and MapTiler SDK


## 1.2.1
### New Features
- Elevation lookup at `maptilersdk.elevation` with the function `.at()`, `.batch()` and for geojson payloads. From the update of the MapTiler Client library
- the new `ready` event. Called only once after `load` and wait for all the controls managed by the Map constructor to be dealt with (as one relies on async logic)
- the new Map lifecycle method `.onReadyAsync()` corresponding to a promise-based equivalent of the the `ready` event.
### Bug Fixes
- The index now exposes the geocoding option types from the Client library
### Others
- Update of the Maptiler Client library to v1.8.0 that brings the elevation and math module
- Update with the last version of MapLibre GL JS (v3.6.2)


## 1.2.0
### New Features
- Added the Minimap control https://github.com/maptiler/maptiler-sdk-js/pull/54
- Added vector layer helpers to create easier:
  - point layer (https://github.com/maptiler/maptiler-sdk-js/pull/61)
  - heatmap layer (https://github.com/maptiler/maptiler-sdk-js/pull/61)
  - polyline layer, including parsing from GPX/KML (https://github.com/maptiler/maptiler-sdk-js/pull/51)
  - polygon layer (https://github.com/maptiler/maptiler-sdk-js/pull/56)
- Add the `ColorRamp` class to create and customize color ramps, as well as `ColorRampCollection` with many predefined ones (as part of https://github.com/maptiler/maptiler-sdk-js/pull/61)
- Improved the language management for increased compatibility with [MapTiler Customize](https://cloud.maptiler.com/maps/editor/) (https://github.com/maptiler/maptiler-sdk-js/pull/58)
### Bug Fixes
- Fixed type export (https://github.com/maptiler/maptiler-sdk-js/pull/47)
### Others
- Upgrade to MapLibre v3.5.2 (https://github.com/maptiler/maptiler-sdk-js/pull/63)
- Update of TypeScript configuration `moduleResolution` to `Bundler` (https://github.com/maptiler/maptiler-sdk-js/pull/62)


## 1.1.2
### Bug Fixes
- Now using a fixed version of MapLibre GL. No longer use `^` because this caused issues as MapLibre made minor/patch update that were not backward compatible


## 1.1.1
### Others
- Update to `maplibre-gl@3.1.0`


## 1.1.0
### New Features
- Bringing back Map's `options.transformRequest` and `.setTransformRequest()`
### Bug Fixes
- Fixed the MapTiler logo rel name and its nofollow feature
- Made the few necessary changes acording to updating the ML v3. No braking change for SDK API
### Others
- Updated from `maplibre-gl@3.0.0-pre.4` to `maplibre-gl@3.0.1` (this includes the switch to WebGL2)


## 1.0.12
### New Features
- Added a new language flag `Language.STYLE_LOCK` to force keep the language form the style and prevent any further update. Can be at a sigle map instance level (via constuctor option `language`) or via global config (`config.primaryLanguage`)
### Bug Fixes
- The fallback language was `{name:latin}`, it is now replaced by `{name}`, which is for the local name (present by default for many places while `latin` is less frequent).


## 1.0.11
### Bug Fixes
- Now exporting `MaptilerNavigationControl`
### Others
- Documentation update for `Map`'s `option.maptilerLogo` that was a bit unclear


## 1.0.10
### New Features
- Terrain growing animation on enabling/disabling
- Added `Map` custom event `loadWithTerrain`
- Added `Map` lifecycle methods `.onLoadAsync()` and `.onLoadWithTerrainAsync()`
### Others
- Readme section was added about the event an methods above
- Updated from `maplibre-gl@3.0.0-pre.3` to `maplibre-gl@3.0.0-pre.4`
- Updated from `typedoc@0.23.21` to `typedoc@0.24.4`, which changes slightly the look of the reference documentation.
- Updated from `typescript@4.8.4` to `typescript@5.0.4`
- Updated from `rollup@2.79.0` to `rollup@3.20.6` as well as all the Rollup plugins


## 1.0.9
### New Features
- Added new styles:
  - `MapStyle.STREETS.NIGHT`
  - `MapStyle.WINTER.DARK`
  - `MapStyle.OUTDOOR.DARK`
### Bug Fixes
- If the geolocate option is missing from `Map` constructor, then it's considered `false`
- The instance types for the following MapLibre classes are now fully exported:
  - `NavigationControl`
  - `GeolocateControl`
  - `AttributionControl`
  - `LogoControl`
  - `ScaleControl`
  - `FullscreenControl`
  - `TerrainControl`
  - `Popup`
  - `Marker`
  - `Style`
  - `LngLat`
  - `LngLatBounds`
  - `MercatorCoordinate`
  - `Evented`
  - `AJAXError`
  - `CanvasSource`
  - `GeoJSONSource`
  - `ImageSource`
  - `RasterDEMTileSource`
  - `RasterTileSource`
  - `VectorTileSource`
  - `VideoSource`
  - `MapMLGL`
- The following class have been extended to provide greater compatibility with SDK,s MapL
  - `Popup`
  - `Marker`
  - `Style`
  - `CanvasSource`
  - `GeoJSONSource`
  - `ImageSource`
  - `RasterDEMTileSource`
  - `RasterTileSource`
  - `VectorTileSource`
  - `VideoSource`
  - `NavigationControl`
  - `GeolocateControl`
  - `AttributionControl`
  - `LogoControl`
  - `ScaleControl`
  - `FullscreenControl`
  - `TerrainControl`


## 1.0.8
### Bug Fixes
- Since v1.0.7, the `Map` primary language (when custom) was no longer persistant on style update.


## 1.0.7
### New Features
- The `apiKey` can now be specified in the `Map` constructor (will propagate to `config`)
- The `language` can now be speficifed in the `Map` constructo (will **not** propagete to `config` and will apply only to this specific instance)
- `Map` now has the method `.getSdkConfig()` to retrieve the config object.
- `Map` now has the method `.getMaptilerSessionId()` to retrieve the MapTiler session ID
Both `.getSdkConfig()` and `.getMaptilerSessionId()` are handy for layers or control built outside of the SDK that still need some of the configuration to interact with the server. Those components do not always have access to the internal of the SDK (especially that the config is scoped) but can access to the `Map` instance to which they are added with the implementation of the `.onAdd()` method.


## 1.0.6
### New Features
- Now exposing `MaptilerGeolocateControl` for external initialization if needed
- Now exposing `MaptilerTerrain` for external initialization if needed


## 1.0.5
### New Features
- Terrain elevation is now using MapTiler's `terrain-rgb-v2`


## 1.0.4
### Others
- Improved the geolocate control behavior by not zooming out


## 1.0.3
### Bug Fixes
- Fixed the usage of relative path style JSON (in `Map` constructor and `.setStyle()`)


## 1.0.2
### Bug Fixes
- Fixed the dependency scheme of MapLibre import.


## 1.0.1
### Others
- Reducing the NPM size by ignoring documentation images


## 1.0.0
### Others
- First public version!<|MERGE_RESOLUTION|>--- conflicted
+++ resolved
@@ -1,27 +1,17 @@
 # MapTiler SDK Changelog
 
-<<<<<<< HEAD
 ## NEXT
+
 ### ✨ Features and improvements
 - Now able to include cubemap background images and Earth radial gradient halo via `space` and `halo` in map constructor _or_ via `setSpace` or `setHalo` methods _or_ via incoming MT style spec.
 
 ### 🐛 Bug fixes
+- Fixes incorrect exports of some types from sdk helper functions.
 - Fix for [RD-900](https://maptiler.atlassian.net/browse/RD-900?atlOrigin=eyJpIjoiOTRjZGRhYjg2Y2JhNGY2NGI2NzM2M2E1MGNkNjBmYWYiLCJwIjoiaiJ9)
 
-### 🔧 Others
-None
-
-=======
-## 3.4.0
-## ✨ Features and improvements
-- Now able to include cubemap background images and Earth radial gradient halo via `space` and `halo` in map constructor _or_ via `setSpace` or `setHalo` methods _or_ via incoming MT style spec.
-
-## 🐛 Bug fixes
-- Fixes incorrect exports of some types from sdk helper functions.
-
 ## 🔧 Others
-- 
->>>>>>> a51961fa
+- None
+
 ## 3.3.0
 ### ✨ Features and improvements
 - Maplibre-gl version bump to 5.5.0
