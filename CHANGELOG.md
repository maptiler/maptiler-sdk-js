# MapTiler SDK Changelog

## 2.4.2
<<<<<<< HEAD
### Others
- Now able to GitHub action a beta on NPM from the GH release creation process
- Updated GH action to v4
=======
### Bug Fixes
- The language switching is now more robust and preserves the original formatting from the style (`Map.setPrimaryLangage()`) (https://github.com/maptiler/maptiler-sdk-js/pull/134)
>>>>>>> 94d34673

## 2.4.1
### Bug Fixes
- The class `AJAXError` is now imported as part of the `maplibregl` namespace (CommonJS limitation from Maplibre GL JS) (https://github.com/maptiler/maptiler-sdk-js/pull/129)
- The `Map` constructor can now also take a language as a string (https://github.com/maptiler/maptiler-sdk-js/pull/131)

## 2.4.0
### New Features
- Shows a warning message in the map container if WebGL context is lost
- The event `"webglContextLost"` is now exposed
- The `Map` class instances now have a `.setTerrainAnimationDuration(d: number)` method
- The `Map` class instances now have events related to terrain animation `"terrainAnimationStart"` and `"terrainAnimationStop"`
- expose the function `getWebGLSupportError()` to detect WebGL compatibility
- Adding detection of invalid style objects of URLs and falls back to a default style if necessary.
- Updating to Maplibre v4.7.1

## 2.3.0
### Bug Fixes
- Updating from MapLibre v4.4.1 to v4.7.0. See Maplibre changelogs for [v4.5.0](https://github.com/maplibre/maplibre-gl-js/blob/main/CHANGELOG.md#450), [v4.5.1](https://github.com/maplibre/maplibre-gl-js/blob/main/CHANGELOG.md#451), [v4.5.2](https://github.com/maplibre/maplibre-gl-js/blob/main/CHANGELOG.md#452), and [v4.6.0](https://github.com/maplibre/maplibre-gl-js/blob/main/CHANGELOG.md#460)
- Fixed the elevation shift glitch happening with terrain animation after calling `.easeTo()` (https://github.com/maptiler/maptiler-sdk-js/pull/110)
- The heatmap layer helper missed the `beforeId` option
### New Features
- Updating from MapLibre v4.4.1 to v4.7.0, adding the following features. See Maplibre changelogs for for [v4.5.0](https://github.com/maplibre/maplibre-gl-js/blob/main/CHANGELOG.md#450), [v4.5.1](https://github.com/maplibre/maplibre-gl-js/blob/main/CHANGELOG.md#451), [v4.5.2](https://github.com/maplibre/maplibre-gl-js/blob/main/CHANGELOG.md#452), [v4.6.0](https://github.com/maplibre/maplibre-gl-js/blob/main/CHANGELOG.md#460) and [v4.7.0](https://github.com/maplibre/maplibre-gl-js/blob/main/CHANGELOG.md#470)
### Others
- Updating from MapLibre v4.4.1 to v4.7.0
- Updating `MapTilerGeolocateControl` to match latest Maplibre update (https://github.com/maptiler/maptiler-sdk-js/pull/104)
- Now sourcing language list from `@maptiler/client` (https://github.com/maptiler/maptiler-client-js/pull/42)

## 2.2.2
### Bug Fixes
- No longer using named imports from Maplibre (https://github.com/maptiler/maptiler-sdk-js/issues/99)
- Exporting types with classes for Maplibre types (https://github.com/maptiler/maptiler-sdk-js/issues/99)
### Others
- Bundling now made with ViteJS (no longer Rollup)

## 2.2.1
### Bug Fixes
- The types from classes defined in Maplibre are now exposed more reliably (https://github.com/maptiler/maptiler-sdk-js/pull/98)
### Others
- Loading (lazy) the RTL plugin ealier and outside Map instance to prevent display glitch

## 2.2.0
### New Features
- Displays a message in the map div when WebGL2 is not supported (https://github.com/maptiler/maptiler-sdk-js/pull/92)
- Fails quietly if caching API is not usable (non https, non localhost) (https://github.com/maptiler/maptiler-sdk-js/pull/93)
### Bug Fixes
- Removed `Inflight` as a second degree dependency (https://github.com/maptiler/maptiler-sdk-js/pull/95)
- Removed double export of class+type from Maplibre (https://github.com/maptiler/maptiler-sdk-js/pull/95)
- Fixing the loading of the RTL plugin (https://github.com/maptiler/maptiler-sdk-js/pull/96)
### Others
- Replaced Eslint and Prettier by BiomeJS (ang got rid of tons of dependencies, some were problematic) (https://github.com/maptiler/maptiler-sdk-js/pull/95)
- Fixed many formatting and linting issues pointed by BiomeJS (https://github.com/maptiler/maptiler-sdk-js/pull/95)

## 2.1.0
### New Features
- Update from Maplibre v4.1.3 to v4.4.1 (see Maplibre's [changelog](https://github.com/maplibre/maplibre-gl-js/blob/main/CHANGELOG.md#441))
### Bug Fixes
- Floating buildings, fixed with the above update

## 2.0.3
### Bug Fixes
- Fixed issue in attribution control

## 2.0.2
### Bug Fixes
- Fix for the client-side caching breaking GeoJSON sources [#82](https://github.com/maptiler/maptiler-sdk-js/pull/82)
- Improved attribution management
### Others
- Update to MapLibre GL JS v4.1.3


## 2.0.1
### Bug Fixes
- Bundling issue solved by [#79](https://github.com/maptiler/maptiler-sdk-js/pull/79)

## 2.0.0
### New Features
- Updating with MapLibre GL JS v4.1
- Added client-side caching mechanism for tiles and fonts
### Bug Fixes
- Language switching now only occurs on layers fueled by a MapTiler Cloud source
### Others
- Removed `Map.loadImageAsync()` as MapLibre's `.loadImage()` is now promise based.
- Added all the exports that are now exposed from MapLibre
- Adapted some newly exported classes to make them TypeScript-compatible with the `Map` classes from both MapLibre and MapTiler SDK

## 1.2.1
### New Features
- Elevation lookup at `maptilersdk.elevation` with the function `.at()`, `.batch()` and for geojson payloads. From the update of the MapTiler Client library
- the new `ready` event. Called only once after `load` and wait for all the controls managed by the Map constructor to be dealt with (as one relies on async logic)
- the new Map lifecycle method `.onReadyAsync()` corresponding to a promise-based equivalent of the the `ready` event.
### Bug Fixes
- The index now exposes the geocoding option types from the Client library
### Others
- Update of the Maptiler Client library to v1.8.0 that brings the elevation and math module
- Update with the last version of MapLibre GL JS (v3.6.2)

## 1.2.0
### New Features
- Added the Minimap control https://github.com/maptiler/maptiler-sdk-js/pull/54
- Added vector layer helpers to create easier:
  - point layer (https://github.com/maptiler/maptiler-sdk-js/pull/61)
  - heatmap layer (https://github.com/maptiler/maptiler-sdk-js/pull/61)
  - polyline layer, including parsing from GPX/KML (https://github.com/maptiler/maptiler-sdk-js/pull/51)
  - polygon layer (https://github.com/maptiler/maptiler-sdk-js/pull/56)
- Add the `ColorRamp` class to create and customize color ramps, as well as `ColorRampCollection` with many predefined ones (as part of https://github.com/maptiler/maptiler-sdk-js/pull/61)
- Improved the language management for increased compatibility with [MapTiler Customize](https://cloud.maptiler.com/maps/editor/) (https://github.com/maptiler/maptiler-sdk-js/pull/58)
### Bug Fixes
- Fixed type export (https://github.com/maptiler/maptiler-sdk-js/pull/47)
### Others
- Upgrade to MapLibre v3.5.2 (https://github.com/maptiler/maptiler-sdk-js/pull/63)
- Update of TypeScript configuration `moduleResolution` to `Bundler` (https://github.com/maptiler/maptiler-sdk-js/pull/62)

## 1.1.2
### Bug Fixes
- Now using a fixed version of MapLibre GL. No longer use `^` because this caused issues as MapLibre made minor/patch update that were not backward compatible

## 1.1.1
### Others
- Update to `maplibre-gl@3.1.0`

## 1.1.0
### New Features
- Bringing back Map's `options.transformRequest` and `.setTransformRequest()`
### Bug Fixes
- Fixed the MapTiler logo rel name and its nofollow feature
- Made the few necessary changes acording to updating the ML v3. No braking change for SDK API
### Others
- Updated from `maplibre-gl@3.0.0-pre.4` to `maplibre-gl@3.0.1` (this includes the switch to WebGL2)


## 1.0.12
### New Features
- Added a new language flag `Language.STYLE_LOCK` to force keep the language form the style and prevent any further update. Can be at a sigle map instance level (via constuctor option `language`) or via global config (`config.primaryLanguage`)
### Bug Fixes
- The fallback language was `{name:latin}`, it is now replaced by `{name}`, which is for the local name (present by default for many places while `latin` is less frequent).

## 1.0.11
### Bug Fixes
- Now exporting `MaptilerNavigationControl`
### Others
- Documentation update for `Map`'s `option.maptilerLogo` that was a bit unclear

## 1.0.10
### New Features
- Terrain growing animation on enabling/disabling
- Added `Map` custom event `loadWithTerrain`
- Added `Map` lifecycle methods `.onLoadAsync()` and `.onLoadWithTerrainAsync()`
### Others
- Readme section was added about the event an methods above
- Updated from `maplibre-gl@3.0.0-pre.3` to `maplibre-gl@3.0.0-pre.4`
- Updated from `typedoc@0.23.21` to `typedoc@0.24.4`, which changes slightly the look of the reference documentation.
- Updated from `typescript@4.8.4` to `typescript@5.0.4`
- Updated from `rollup@2.79.0` to `rollup@3.20.6` as well as all the Rollup plugins

## 1.0.9
### New Features
- Added new styles:
  - `MapStyle.STREETS.NIGHT`
  - `MapStyle.WINTER.DARK`
  - `MapStyle.OUTDOOR.DARK`
### Bug Fixes
- If the geolocate option is missing from `Map` constructor, then it's considered `false`
- The instance types for the following MapLibre classes are now fully exported:
  - `NavigationControl`
  - `GeolocateControl`
  - `AttributionControl`
  - `LogoControl`
  - `ScaleControl`
  - `FullscreenControl`
  - `TerrainControl`
  - `Popup`
  - `Marker`
  - `Style`
  - `LngLat`
  - `LngLatBounds`
  - `MercatorCoordinate`
  - `Evented`
  - `AJAXError`
  - `CanvasSource`
  - `GeoJSONSource`
  - `ImageSource`
  - `RasterDEMTileSource`
  - `RasterTileSource`
  - `VectorTileSource`
  - `VideoSource`
  - `MapMLGL`
- The following class have been extended to provide greater compatibility with SDK,s MapL
  - `Popup`
  - `Marker`
  - `Style`
  - `CanvasSource`
  - `GeoJSONSource`
  - `ImageSource`
  - `RasterDEMTileSource`
  - `RasterTileSource`
  - `VectorTileSource`
  - `VideoSource`
  - `NavigationControl`
  - `GeolocateControl`
  - `AttributionControl`
  - `LogoControl`
  - `ScaleControl`
  - `FullscreenControl`
  - `TerrainControl`


## 1.0.8
### Bug Fixes
- Since v1.0.7, the `Map` primary language (when custom) was no longer persistant on style update.

## 1.0.7
### New Features
- The `apiKey` can now be specified in the `Map` constructor (will propagate to `config`)
- The `language` can now be speficifed in the `Map` constructo (will **not** propagete to `config` and will apply only to this specific instance)
- `Map` now has the method `.getSdkConfig()` to retrieve the config object.
- `Map` now has the method `.getMaptilerSessionId()` to retrieve the MapTiler session ID
Both `.getSdkConfig()` and `.getMaptilerSessionId()` are handy for layers or control built outside of the SDK that still need some of the configuration to interact with the server. Those components do not always have access to the internal of the SDK (especially that the config is scoped) but can access to the `Map` instance to which they are added with the implementation of the `.onAdd()` method.

## 1.0.6
### New Features
- Now exposing `MaptilerGeolocateControl` for external initialization if needed
- Now exposing `MaptilerTerrain` for external initialization if needed

## 1.0.5
### New Features
- Terrain elevation is now using MapTiler's `terrain-rgb-v2`

## 1.0.4
### Others
- Improved the geolocate control behavior by not zooming out

## 1.0.3
### Bug Fixes
- Fixed the usage of relative path style JSON (in `Map` constructor and `.setStyle()`)

## 1.0.2
### Bug Fixes
- Fixed the dependency scheme of MapLibre import.

## 1.0.1
### Others
- Reducing the NPM size by ignoring documentation images

## 1.0.0
### Others
- First public version!<|MERGE_RESOLUTION|>--- conflicted
+++ resolved
@@ -1,14 +1,14 @@
 # MapTiler SDK Changelog
 
 ## 2.4.2
-<<<<<<< HEAD
+### Bug Fixes
+- The language switching is now more robust and preserves the original formatting from the style (`Map.setPrimaryLangage()`) (https://github.com/maptiler/maptiler-sdk-js/pull/134)
+
 ### Others
 - Now able to GitHub action a beta on NPM from the GH release creation process
 - Updated GH action to v4
-=======
-### Bug Fixes
-- The language switching is now more robust and preserves the original formatting from the style (`Map.setPrimaryLangage()`) (https://github.com/maptiler/maptiler-sdk-js/pull/134)
->>>>>>> 94d34673
+
+
 
 ## 2.4.1
 ### Bug Fixes
