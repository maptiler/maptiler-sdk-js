--- conflicted
+++ resolved
@@ -1,13 +1,12 @@
 # MapTiler SDK Changelog
 
-## 3.4.1 
-
-### ✨ Features and improvements
-<<<<<<< HEAD
+## 3.5.0
 - Now able to include cubemap background images and Earth radial gradient halo via `space` and `halo` in map constructor _or_ via `setSpace` or `setHalo` methods _or_ via incoming MT style spec.
 - Additional bugfixes to  spacebox
-=======
->>>>>>> b9fa0d33
+
+## 3.4.1 
+
+### ✨ Features and improvements
 - Update Maplibre to 5.6.0
 
 ### 🐛 Bug fixes
