# MapTiler SDK Changelog

## NEXT
### Bug Fixes
<<<<<<< HEAD
- Updating from MapLibre v4.4.1 to v4.5.2, fixing the following bugs:
  - Fix (de)serialization of extends of built-ins (currently only AjaxError) not working correctly in web_worker_transfer. Also refactored related web_worker_transfer code and added more tests ([#4024](https://github.com/maplibre/maplibre-gl-js/pull/4211))
  - Fix lag on fast map zoom ([#4366](https://github.com/maplibre/maplibre-gl-js/pull/4366))
  - Fix unguarded read access to possibly undefined object ([#4431](https://github.com/maplibre/maplibre-gl-js/pull/4431))
  - Fix remove hash string when map is removed ([#4427](https://github.com/maplibre/maplibre-gl-js/pull/4427))
  - Fix GeolocateControl may be added twice when calling addControl/removeControl/addControl rapidly ([#4454](https://github.com/maplibre/maplibre-gl-js/pull/4454))
  - Fix `style.loadURL` abort error being logged when removing style ([#4425](https://github.com/maplibre/maplibre-gl-js/pull/4425))
  - Fix vector tiles not loading when html is opened via "resource://android" (i.e., the assets folder) in GeckoView on Android ([#4451](https://github.com/maplibre/maplibre-gl-js/pull/4451))
  - Fix camera being able to move into 3D terrain ([#1542](https://github.com/maplibre/maplibre-gl-js/issues/1542))
### New Features
- Updating from MapLibre v4.4.1 to v4.5.2, adding the following features:
  - Add sky implementation according to spec (https://github.com/maplibre/maplibre-gl-js/pull/3645)
  - Allow trackpad pinch gestures to break through the `cooperativeGestures` setting, bringing it in line with other embedded map behaviours, such as Google Maps and Mapbox. ([#4465](https://github.com/maplibre/maplibre-gl-js/pull/4465))
  - Expose projection matrix parameters ([#3136](https://github.com/maplibre/maplibre-gl-js/pull/3136))
  - Add option to position markers at subpixel coordinates to prevent markers jumping on `moveend` ([#4458](https://github.com/maplibre/maplibre-gl-js/pull/4458))
  - Emit events when the cooperative gestures option has prevented a gesture. ([#4470](https://github.com/maplibre/maplibre-gl-js/pull/4470))
  - Enable anisotropic filtering only when the pitch is greater than 20 degrees to preserve image sharpness on flat or slightly tilted maps.
=======
- Updating from MapLibre v4.4.1 to v4.5.2. See Maplibre changelogs for [v4.5.0](https://github.com/maplibre/maplibre-gl-js/blob/main/CHANGELOG.md#450), [v4.5.1](https://github.com/maplibre/maplibre-gl-js/blob/main/CHANGELOG.md#451) and [v4.5.2](https://github.com/maplibre/maplibre-gl-js/blob/main/CHANGELOG.md#452)
### New Features
- Updating from MapLibre v4.4.1 to v4.5.2, adding the following features. See Maplibre changelogs for [v4.5.0](https://github.com/maplibre/maplibre-gl-js/blob/main/CHANGELOG.md#450), [v4.5.1](https://github.com/maplibre/maplibre-gl-js/blob/main/CHANGELOG.md#451) and [v4.5.2](https://github.com/maplibre/maplibre-gl-js/blob/main/CHANGELOG.md#452)
>>>>>>> b125c4c7
### Others
- Updating from MapLibre v4.4.1 to v4.5.2
- Updating `MapTilerGeolocateControl` to match latest Maplibre update

## 2.2.2
### Bug Fixes
- No longer using named imports from Maplibre (https://github.com/maptiler/maptiler-sdk-js/issues/99)
- Exporting types with classes for Maplibre types (https://github.com/maptiler/maptiler-sdk-js/issues/99)
### Others
- Bundling now made with ViteJS (no longer Rollup)

## 2.2.1
### Bug Fixes
- The types from classes defined in Maplibre are now exposed more reliably (https://github.com/maptiler/maptiler-sdk-js/pull/98)
### Others
- Loading (lazy) the RTL plugin ealier and outside Map instance to prevent display glitch

## 2.2.0
### New Features
- Displays a message in the map div when WebGL2 is not supported (https://github.com/maptiler/maptiler-sdk-js/pull/92)
- Fails quietly if caching API is not usable (non https, non localhost) (https://github.com/maptiler/maptiler-sdk-js/pull/93)
### Bug Fixes
- Removed `Inflight` as a second degree dependency (https://github.com/maptiler/maptiler-sdk-js/pull/95)
- Removed double export of class+type from Maplibre (https://github.com/maptiler/maptiler-sdk-js/pull/95)
- Fixing the loading of the RTL plugin (https://github.com/maptiler/maptiler-sdk-js/pull/96)
### Others
- Replaced Eslint and Prettier by BiomeJS (ang got rid of tons of dependencies, some were problematic) (https://github.com/maptiler/maptiler-sdk-js/pull/95)
- Fixed many formatting and linting issues pointed by BiomeJS (https://github.com/maptiler/maptiler-sdk-js/pull/95)

## 2.1.0
### New Features
- Update from Maplibre v4.1.3 to v4.4.1 (see Maplibre's [changelog](https://github.com/maplibre/maplibre-gl-js/blob/main/CHANGELOG.md#441))
### Bug Fixes
- Floating buildings, fixed with the above update

## 2.0.3
### Bug Fixes
- Fixed issue in attribution control

## 2.0.2
### Bug Fixes
- Fix for the client-side caching breaking GeoJSON sources [#82](https://github.com/maptiler/maptiler-sdk-js/pull/82)
- Improved attribution management
### Others
- Update to MapLibre GL JS v4.1.3


## 2.0.1
### Bug Fixes
- Bundling issue solved by [#79](https://github.com/maptiler/maptiler-sdk-js/pull/79)

## 2.0.0
### New Features
- Updating with MapLibre GL JS v4.1
- Added client-side caching mechanism for tiles and fonts
### Bug Fixes
- Language switching now only occurs on layers fueled by a MapTiler Cloud source
### Others
- Removed `Map.loadImageAsync()` as MapLibre's `.loadImage()` is now promise based.
- Added all the exports that are now exposed from MapLibre
- Adapted some newly exported classes to make them TypeScript-compatible with the `Map` classes from both MapLibre and MapTiler SDK

## 1.2.1
### New Features
- Elevation lookup at `maptilersdk.elevation` with the function `.at()`, `.batch()` and for geojson payloads. From the update of the MapTiler Client library
- the new `ready` event. Called only once after `load` and wait for all the controls managed by the Map constructor to be dealt with (as one relies on async logic)
- the new Map lifecycle method `.onReadyAsync()` corresponding to a promise-based equivalent of the the `ready` event.
### Bug Fixes
- The index now exposes the geocoding option types from the Client library
### Others
- Update of the Maptiler Client library to v1.8.0 that brings the elevation and math module
- Update with the last version of MapLibre GL JS (v3.6.2)

## 1.2.0
### New Features
- Added the Minimap control https://github.com/maptiler/maptiler-sdk-js/pull/54
- Added vector layer helpers to create easier:
  - point layer (https://github.com/maptiler/maptiler-sdk-js/pull/61)
  - heatmap layer (https://github.com/maptiler/maptiler-sdk-js/pull/61)
  - polyline layer, including parsing from GPX/KML (https://github.com/maptiler/maptiler-sdk-js/pull/51)
  - polygon layer (https://github.com/maptiler/maptiler-sdk-js/pull/56)
- Add the `ColorRamp` class to create and customize color ramps, as well as `ColorRampCollection` with many predefined ones (as part of https://github.com/maptiler/maptiler-sdk-js/pull/61)
- Improved the language management for increased compatibility with [MapTiler Customize](https://cloud.maptiler.com/maps/editor/) (https://github.com/maptiler/maptiler-sdk-js/pull/58)
### Bug Fixes
- Fixed type export (https://github.com/maptiler/maptiler-sdk-js/pull/47)
### Others
- Upgrade to MapLibre v3.5.2 (https://github.com/maptiler/maptiler-sdk-js/pull/63)
- Update of TypeScript configuration `moduleResolution` to `Bundler` (https://github.com/maptiler/maptiler-sdk-js/pull/62)

## 1.1.2
### Bug Fixes
- Now using a fixed version of MapLibre GL. No longer use `^` because this caused issues as MapLibre made minor/patch update that were not backward compatible

## 1.1.1
### Others
- Update to `maplibre-gl@3.1.0`

## 1.1.0
### New Features
- Bringing back Map's `options.transformRequest` and `.setTransformRequest()`
### Bug Fixes
- Fixed the MapTiler logo rel name and its nofollow feature
- Made the few necessary changes acording to updating the ML v3. No braking change for SDK API
### Others
- Updated from `maplibre-gl@3.0.0-pre.4` to `maplibre-gl@3.0.1` (this includes the switch to WebGL2)


## 1.0.12
### New Features
- Added a new language flag `Language.STYLE_LOCK` to force keep the language form the style and prevent any further update. Can be at a sigle map instance level (via constuctor option `language`) or via global config (`config.primaryLanguage`)
### Bug Fixes
- The fallback language was `{name:latin}`, it is now replaced by `{name}`, which is for the local name (present by default for many places while `latin` is less frequent).

## 1.0.11
### Bug Fixes
- Now exporting `MaptilerNavigationControl`
### Others
- Documentation update for `Map`'s `option.maptilerLogo` that was a bit unclear

## 1.0.10
### New Features
- Terrain growing animation on enabling/disabling
- Added `Map` custom event `loadWithTerrain`
- Added `Map` lifecycle methods `.onLoadAsync()` and `.onLoadWithTerrainAsync()`
### Others
- Readme section was added about the event an methods above
- Updated from `maplibre-gl@3.0.0-pre.3` to `maplibre-gl@3.0.0-pre.4`
- Updated from `typedoc@0.23.21` to `typedoc@0.24.4`, which changes slightly the look of the reference documentation.
- Updated from `typescript@4.8.4` to `typescript@5.0.4`
- Updated from `rollup@2.79.0` to `rollup@3.20.6` as well as all the Rollup plugins

## 1.0.9
### New Features
- Added new styles:
  - `MapStyle.STREETS.NIGHT`
  - `MapStyle.WINTER.DARK`
  - `MapStyle.OUTDOOR.DARK`
### Bug Fixes
- If the geolocate option is missing from `Map` constructor, then it's considered `false`
- The instance types for the following MapLibre classes are now fully exported:
  - `NavigationControl`
  - `GeolocateControl`
  - `AttributionControl`
  - `LogoControl`
  - `ScaleControl`
  - `FullscreenControl`
  - `TerrainControl`
  - `Popup`
  - `Marker`
  - `Style`
  - `LngLat`
  - `LngLatBounds`
  - `MercatorCoordinate`
  - `Evented`
  - `AJAXError`
  - `CanvasSource`
  - `GeoJSONSource`
  - `ImageSource`
  - `RasterDEMTileSource`
  - `RasterTileSource`
  - `VectorTileSource`
  - `VideoSource`
  - `MapMLGL`
- The following class have been extended to provide greater compatibility with SDK,s MapL
  - `Popup`
  - `Marker`
  - `Style`
  - `CanvasSource`
  - `GeoJSONSource`
  - `ImageSource`
  - `RasterDEMTileSource`
  - `RasterTileSource`
  - `VectorTileSource`
  - `VideoSource`
  - `NavigationControl`
  - `GeolocateControl`
  - `AttributionControl`
  - `LogoControl`
  - `ScaleControl`
  - `FullscreenControl`
  - `TerrainControl`


## 1.0.8
### Bug Fixes
- Since v1.0.7, the `Map` primary language (when custom) was no longer persistant on style update.

## 1.0.7
### New Features
- The `apiKey` can now be specified in the `Map` constructor (will propagate to `config`)
- The `language` can now be speficifed in the `Map` constructo (will **not** propagete to `config` and will apply only to this specific instance)
- `Map` now has the method `.getSdkConfig()` to retrieve the config object.
- `Map` now has the method `.getMaptilerSessionId()` to retrieve the MapTiler session ID
Both `.getSdkConfig()` and `.getMaptilerSessionId()` are handy for layers or control built outside of the SDK that still need some of the configuration to interact with the server. Those components do not always have access to the internal of the SDK (especially that the config is scoped) but can access to the `Map` instance to which they are added with the implementation of the `.onAdd()` method.

## 1.0.6
### New Features
- Now exposing `MaptilerGeolocateControl` for external initialization if needed
- Now exposing `MaptilerTerrain` for external initialization if needed

## 1.0.5
### New Features
- Terrain elevation is now using MapTiler's `terrain-rgb-v2`

## 1.0.4
### Others
- Improved the geolocate control behavior by not zooming out

## 1.0.3
### Bug Fixes
- Fixed the usage of relative path style JSON (in `Map` constructor and `.setStyle()`)

## 1.0.2
### Bug Fixes
- Fixed the dependency scheme of MapLibre import.

## 1.0.1
### Others
- Reducing the NPM size by ignoring documentation images

## 1.0.0
### Others
- First public version!<|MERGE_RESOLUTION|>--- conflicted
+++ resolved
@@ -2,29 +2,9 @@
 
 ## NEXT
 ### Bug Fixes
-<<<<<<< HEAD
-- Updating from MapLibre v4.4.1 to v4.5.2, fixing the following bugs:
-  - Fix (de)serialization of extends of built-ins (currently only AjaxError) not working correctly in web_worker_transfer. Also refactored related web_worker_transfer code and added more tests ([#4024](https://github.com/maplibre/maplibre-gl-js/pull/4211))
-  - Fix lag on fast map zoom ([#4366](https://github.com/maplibre/maplibre-gl-js/pull/4366))
-  - Fix unguarded read access to possibly undefined object ([#4431](https://github.com/maplibre/maplibre-gl-js/pull/4431))
-  - Fix remove hash string when map is removed ([#4427](https://github.com/maplibre/maplibre-gl-js/pull/4427))
-  - Fix GeolocateControl may be added twice when calling addControl/removeControl/addControl rapidly ([#4454](https://github.com/maplibre/maplibre-gl-js/pull/4454))
-  - Fix `style.loadURL` abort error being logged when removing style ([#4425](https://github.com/maplibre/maplibre-gl-js/pull/4425))
-  - Fix vector tiles not loading when html is opened via "resource://android" (i.e., the assets folder) in GeckoView on Android ([#4451](https://github.com/maplibre/maplibre-gl-js/pull/4451))
-  - Fix camera being able to move into 3D terrain ([#1542](https://github.com/maplibre/maplibre-gl-js/issues/1542))
-### New Features
-- Updating from MapLibre v4.4.1 to v4.5.2, adding the following features:
-  - Add sky implementation according to spec (https://github.com/maplibre/maplibre-gl-js/pull/3645)
-  - Allow trackpad pinch gestures to break through the `cooperativeGestures` setting, bringing it in line with other embedded map behaviours, such as Google Maps and Mapbox. ([#4465](https://github.com/maplibre/maplibre-gl-js/pull/4465))
-  - Expose projection matrix parameters ([#3136](https://github.com/maplibre/maplibre-gl-js/pull/3136))
-  - Add option to position markers at subpixel coordinates to prevent markers jumping on `moveend` ([#4458](https://github.com/maplibre/maplibre-gl-js/pull/4458))
-  - Emit events when the cooperative gestures option has prevented a gesture. ([#4470](https://github.com/maplibre/maplibre-gl-js/pull/4470))
-  - Enable anisotropic filtering only when the pitch is greater than 20 degrees to preserve image sharpness on flat or slightly tilted maps.
-=======
 - Updating from MapLibre v4.4.1 to v4.5.2. See Maplibre changelogs for [v4.5.0](https://github.com/maplibre/maplibre-gl-js/blob/main/CHANGELOG.md#450), [v4.5.1](https://github.com/maplibre/maplibre-gl-js/blob/main/CHANGELOG.md#451) and [v4.5.2](https://github.com/maplibre/maplibre-gl-js/blob/main/CHANGELOG.md#452)
 ### New Features
 - Updating from MapLibre v4.4.1 to v4.5.2, adding the following features. See Maplibre changelogs for [v4.5.0](https://github.com/maplibre/maplibre-gl-js/blob/main/CHANGELOG.md#450), [v4.5.1](https://github.com/maplibre/maplibre-gl-js/blob/main/CHANGELOG.md#451) and [v4.5.2](https://github.com/maplibre/maplibre-gl-js/blob/main/CHANGELOG.md#452)
->>>>>>> b125c4c7
 ### Others
 - Updating from MapLibre v4.4.1 to v4.5.2
 - Updating `MapTilerGeolocateControl` to match latest Maplibre update
