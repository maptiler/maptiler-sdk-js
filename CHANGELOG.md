# MapTiler SDK Changelog

## NEXT
### New Features
<<<<<<< HEAD
- Shows a warning message in the map container if WebGL context is lost
- The event `"webglContextLost"` is now exposed
=======

- The `Map` class instances now have a `.setTerrainAnimationDuration(d: number)` method
- The `Map` class instances now have events related to terrain animation `"terrainAnimationStart"` and `"terrainAnimationStop"`
- expose the function `getWebGLSupportError()` to detect WebGL compatibility

>>>>>>> 5d3f7a72

## 2.3.0
### Bug Fixes
- Updating from MapLibre v4.4.1 to v4.7.0. See Maplibre changelogs for [v4.5.0](https://github.com/maplibre/maplibre-gl-js/blob/main/CHANGELOG.md#450), [v4.5.1](https://github.com/maplibre/maplibre-gl-js/blob/main/CHANGELOG.md#451), [v4.5.2](https://github.com/maplibre/maplibre-gl-js/blob/main/CHANGELOG.md#452), and [v4.6.0](https://github.com/maplibre/maplibre-gl-js/blob/main/CHANGELOG.md#460)
- Fixed the elevation shift glitch happening with terrain animation after calling `.easeTo()` (https://github.com/maptiler/maptiler-sdk-js/pull/110)
- The heatmap layer helper missed the `beforeId` option
### New Features
- Updating from MapLibre v4.4.1 to v4.7.0, adding the following features. See Maplibre changelogs for for [v4.5.0](https://github.com/maplibre/maplibre-gl-js/blob/main/CHANGELOG.md#450), [v4.5.1](https://github.com/maplibre/maplibre-gl-js/blob/main/CHANGELOG.md#451), [v4.5.2](https://github.com/maplibre/maplibre-gl-js/blob/main/CHANGELOG.md#452), [v4.6.0](https://github.com/maplibre/maplibre-gl-js/blob/main/CHANGELOG.md#460) and [v4.7.0](https://github.com/maplibre/maplibre-gl-js/blob/main/CHANGELOG.md#470)
### Others
- Updating from MapLibre v4.4.1 to v4.7.0
- Updating `MapTilerGeolocateControl` to match latest Maplibre update (https://github.com/maptiler/maptiler-sdk-js/pull/104)
- Now sourcing language list from `@maptiler/client` (https://github.com/maptiler/maptiler-client-js/pull/42)

## 2.2.2
### Bug Fixes
- No longer using named imports from Maplibre (https://github.com/maptiler/maptiler-sdk-js/issues/99)
- Exporting types with classes for Maplibre types (https://github.com/maptiler/maptiler-sdk-js/issues/99)
### Others
- Bundling now made with ViteJS (no longer Rollup)

## 2.2.1
### Bug Fixes
- The types from classes defined in Maplibre are now exposed more reliably (https://github.com/maptiler/maptiler-sdk-js/pull/98)
### Others
- Loading (lazy) the RTL plugin ealier and outside Map instance to prevent display glitch

## 2.2.0
### New Features
- Displays a message in the map div when WebGL2 is not supported (https://github.com/maptiler/maptiler-sdk-js/pull/92)
- Fails quietly if caching API is not usable (non https, non localhost) (https://github.com/maptiler/maptiler-sdk-js/pull/93)
### Bug Fixes
- Removed `Inflight` as a second degree dependency (https://github.com/maptiler/maptiler-sdk-js/pull/95)
- Removed double export of class+type from Maplibre (https://github.com/maptiler/maptiler-sdk-js/pull/95)
- Fixing the loading of the RTL plugin (https://github.com/maptiler/maptiler-sdk-js/pull/96)
### Others
- Replaced Eslint and Prettier by BiomeJS (ang got rid of tons of dependencies, some were problematic) (https://github.com/maptiler/maptiler-sdk-js/pull/95)
- Fixed many formatting and linting issues pointed by BiomeJS (https://github.com/maptiler/maptiler-sdk-js/pull/95)

## 2.1.0
### New Features
- Update from Maplibre v4.1.3 to v4.4.1 (see Maplibre's [changelog](https://github.com/maplibre/maplibre-gl-js/blob/main/CHANGELOG.md#441))
### Bug Fixes
- Floating buildings, fixed with the above update

## 2.0.3
### Bug Fixes
- Fixed issue in attribution control

## 2.0.2
### Bug Fixes
- Fix for the client-side caching breaking GeoJSON sources [#82](https://github.com/maptiler/maptiler-sdk-js/pull/82)
- Improved attribution management
### Others
- Update to MapLibre GL JS v4.1.3


## 2.0.1
### Bug Fixes
- Bundling issue solved by [#79](https://github.com/maptiler/maptiler-sdk-js/pull/79)

## 2.0.0
### New Features
- Updating with MapLibre GL JS v4.1
- Added client-side caching mechanism for tiles and fonts
### Bug Fixes
- Language switching now only occurs on layers fueled by a MapTiler Cloud source
### Others
- Removed `Map.loadImageAsync()` as MapLibre's `.loadImage()` is now promise based.
- Added all the exports that are now exposed from MapLibre
- Adapted some newly exported classes to make them TypeScript-compatible with the `Map` classes from both MapLibre and MapTiler SDK

## 1.2.1
### New Features
- Elevation lookup at `maptilersdk.elevation` with the function `.at()`, `.batch()` and for geojson payloads. From the update of the MapTiler Client library
- the new `ready` event. Called only once after `load` and wait for all the controls managed by the Map constructor to be dealt with (as one relies on async logic)
- the new Map lifecycle method `.onReadyAsync()` corresponding to a promise-based equivalent of the the `ready` event.
### Bug Fixes
- The index now exposes the geocoding option types from the Client library
### Others
- Update of the Maptiler Client library to v1.8.0 that brings the elevation and math module
- Update with the last version of MapLibre GL JS (v3.6.2)

## 1.2.0
### New Features
- Added the Minimap control https://github.com/maptiler/maptiler-sdk-js/pull/54
- Added vector layer helpers to create easier:
  - point layer (https://github.com/maptiler/maptiler-sdk-js/pull/61)
  - heatmap layer (https://github.com/maptiler/maptiler-sdk-js/pull/61)
  - polyline layer, including parsing from GPX/KML (https://github.com/maptiler/maptiler-sdk-js/pull/51)
  - polygon layer (https://github.com/maptiler/maptiler-sdk-js/pull/56)
- Add the `ColorRamp` class to create and customize color ramps, as well as `ColorRampCollection` with many predefined ones (as part of https://github.com/maptiler/maptiler-sdk-js/pull/61)
- Improved the language management for increased compatibility with [MapTiler Customize](https://cloud.maptiler.com/maps/editor/) (https://github.com/maptiler/maptiler-sdk-js/pull/58)
### Bug Fixes
- Fixed type export (https://github.com/maptiler/maptiler-sdk-js/pull/47)
### Others
- Upgrade to MapLibre v3.5.2 (https://github.com/maptiler/maptiler-sdk-js/pull/63)
- Update of TypeScript configuration `moduleResolution` to `Bundler` (https://github.com/maptiler/maptiler-sdk-js/pull/62)

## 1.1.2
### Bug Fixes
- Now using a fixed version of MapLibre GL. No longer use `^` because this caused issues as MapLibre made minor/patch update that were not backward compatible

## 1.1.1
### Others
- Update to `maplibre-gl@3.1.0`

## 1.1.0
### New Features
- Bringing back Map's `options.transformRequest` and `.setTransformRequest()`
### Bug Fixes
- Fixed the MapTiler logo rel name and its nofollow feature
- Made the few necessary changes acording to updating the ML v3. No braking change for SDK API
### Others
- Updated from `maplibre-gl@3.0.0-pre.4` to `maplibre-gl@3.0.1` (this includes the switch to WebGL2)


## 1.0.12
### New Features
- Added a new language flag `Language.STYLE_LOCK` to force keep the language form the style and prevent any further update. Can be at a sigle map instance level (via constuctor option `language`) or via global config (`config.primaryLanguage`)
### Bug Fixes
- The fallback language was `{name:latin}`, it is now replaced by `{name}`, which is for the local name (present by default for many places while `latin` is less frequent).

## 1.0.11
### Bug Fixes
- Now exporting `MaptilerNavigationControl`
### Others
- Documentation update for `Map`'s `option.maptilerLogo` that was a bit unclear

## 1.0.10
### New Features
- Terrain growing animation on enabling/disabling
- Added `Map` custom event `loadWithTerrain`
- Added `Map` lifecycle methods `.onLoadAsync()` and `.onLoadWithTerrainAsync()`
### Others
- Readme section was added about the event an methods above
- Updated from `maplibre-gl@3.0.0-pre.3` to `maplibre-gl@3.0.0-pre.4`
- Updated from `typedoc@0.23.21` to `typedoc@0.24.4`, which changes slightly the look of the reference documentation.
- Updated from `typescript@4.8.4` to `typescript@5.0.4`
- Updated from `rollup@2.79.0` to `rollup@3.20.6` as well as all the Rollup plugins

## 1.0.9
### New Features
- Added new styles:
  - `MapStyle.STREETS.NIGHT`
  - `MapStyle.WINTER.DARK`
  - `MapStyle.OUTDOOR.DARK`
### Bug Fixes
- If the geolocate option is missing from `Map` constructor, then it's considered `false`
- The instance types for the following MapLibre classes are now fully exported:
  - `NavigationControl`
  - `GeolocateControl`
  - `AttributionControl`
  - `LogoControl`
  - `ScaleControl`
  - `FullscreenControl`
  - `TerrainControl`
  - `Popup`
  - `Marker`
  - `Style`
  - `LngLat`
  - `LngLatBounds`
  - `MercatorCoordinate`
  - `Evented`
  - `AJAXError`
  - `CanvasSource`
  - `GeoJSONSource`
  - `ImageSource`
  - `RasterDEMTileSource`
  - `RasterTileSource`
  - `VectorTileSource`
  - `VideoSource`
  - `MapMLGL`
- The following class have been extended to provide greater compatibility with SDK,s MapL
  - `Popup`
  - `Marker`
  - `Style`
  - `CanvasSource`
  - `GeoJSONSource`
  - `ImageSource`
  - `RasterDEMTileSource`
  - `RasterTileSource`
  - `VectorTileSource`
  - `VideoSource`
  - `NavigationControl`
  - `GeolocateControl`
  - `AttributionControl`
  - `LogoControl`
  - `ScaleControl`
  - `FullscreenControl`
  - `TerrainControl`


## 1.0.8
### Bug Fixes
- Since v1.0.7, the `Map` primary language (when custom) was no longer persistant on style update.

## 1.0.7
### New Features
- The `apiKey` can now be specified in the `Map` constructor (will propagate to `config`)
- The `language` can now be speficifed in the `Map` constructo (will **not** propagete to `config` and will apply only to this specific instance)
- `Map` now has the method `.getSdkConfig()` to retrieve the config object.
- `Map` now has the method `.getMaptilerSessionId()` to retrieve the MapTiler session ID
Both `.getSdkConfig()` and `.getMaptilerSessionId()` are handy for layers or control built outside of the SDK that still need some of the configuration to interact with the server. Those components do not always have access to the internal of the SDK (especially that the config is scoped) but can access to the `Map` instance to which they are added with the implementation of the `.onAdd()` method.

## 1.0.6
### New Features
- Now exposing `MaptilerGeolocateControl` for external initialization if needed
- Now exposing `MaptilerTerrain` for external initialization if needed

## 1.0.5
### New Features
- Terrain elevation is now using MapTiler's `terrain-rgb-v2`

## 1.0.4
### Others
- Improved the geolocate control behavior by not zooming out

## 1.0.3
### Bug Fixes
- Fixed the usage of relative path style JSON (in `Map` constructor and `.setStyle()`)

## 1.0.2
### Bug Fixes
- Fixed the dependency scheme of MapLibre import.

## 1.0.1
### Others
- Reducing the NPM size by ignoring documentation images

## 1.0.0
### Others
- First public version!<|MERGE_RESOLUTION|>--- conflicted
+++ resolved
@@ -2,16 +2,11 @@
 
 ## NEXT
 ### New Features
-<<<<<<< HEAD
 - Shows a warning message in the map container if WebGL context is lost
 - The event `"webglContextLost"` is now exposed
-=======
-
 - The `Map` class instances now have a `.setTerrainAnimationDuration(d: number)` method
 - The `Map` class instances now have events related to terrain animation `"terrainAnimationStart"` and `"terrainAnimationStop"`
 - expose the function `getWebGLSupportError()` to detect WebGL compatibility
-
->>>>>>> 5d3f7a72
 
 ## 2.3.0
 ### Bug Fixes
