--- conflicted
+++ resolved
@@ -2,12 +2,11 @@
 
 ## NEXT
 ### New Features
-<<<<<<< HEAD
+
 - The `Map` class instances now have a `.setTerrainAnimationDuration(d: number)` method
 - The `Map` class instances now have events related to terrain animation `"terrainAnimationStart"` and `"terrainAnimationStop"`
-=======
 - expose the function `getWebGLSupportError()` to detect WebGL compatibility
->>>>>>> d33e66d1
+
 
 ## 2.3.0
 ### Bug Fixes
