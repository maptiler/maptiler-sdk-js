# MapTiler SDK Changelog

## 3.3.0
## ✨ Features and improvements
<<<<<<< HEAD
- Now able to include cubemap background images and Earth radial gradient halo via `space` and `halo` in map constructor _or_ via `setSpace` or `setHalo` methods _or_ via incoming MT style spec.

## 🐛 Bug fixes
None

## 🔧 Others
None

=======
- Maplibre-gl version bump to 5.5.0

## 3.2.3
## ✨ Features and improvements
None

## 🐛 Bug fixes
- Fixes incorrect exports of some types from sdk helper functions.

## 🔧 Others
- Migrates Demos to use vite for better dx

## 3.2.2
## ✨ Features and improvements
None

## 🐛 Bug fixes
- [RD-902](https://maptiler.atlassian.net/browse/RD-902?atlOrigin=eyJpIjoiNGM2NGQxNzg0ZjEzNGJlMGI3M2Y1YTM3YTIyNjdkMDkiLCJwIjoiaiJ9) Changes to use default import for maplibre-gl as it uses commonjs modules under the hood.

## 🔧 Others
- Adds linting config to check for non default maplibre defaults. Named imports from CJS modules fail on some build pipelines.

## 3.2.1
### ⚠️ Warning
- This version was published in error. Please use `3.2.2` instead.

## 3.2.0
## ✨ Features and improvements
- Updates Maplibre-gl to 5.3.1
- Updates MapTiler Client to 2.3.2

## 3.1.1
## ✨ Features and improvements
None

## 🐛 Bug fixes
None

## 🔧 Others
Version bump for maptiler-client-js

>>>>>>> 8e1687bc
## 3.1.0
## ✨ Features and improvements
Updates MapTiler Client JS version to include new MapStyles

## 🐛 Bug fixes
None

## 🔧 Others
None

## 3.0.3
## ✨ Features and improvements
None

## 🐛 Bug fixes
Fixes a bug that accesses undefined `projection` object in `Map.getProjection` method

## 🔧 Others
None

## 3.0.2
## ✨ Features and improvements
None

## 🐛 Bug fixes
None

## 🔧 Others
Restructuring of repo, additon of tests to check consistency of library exports.

## 3.0.1
### New Features
- Update Maplibre to v5.0.1


## 3.0.0
⚠️ Please keep in mind that if you use any additional [MapTiler modules](https://docs.maptiler.com/sdk-js/modules/), you must update them to a version that supports MapTiler SDK JS v3.

## ✨ Features and improvements
* Globe projection support
* `MaptilerProjectionControl`  to toggle Globe/Mercator projection

## 🐛 Bug fixes
* Navigation now relies on `Map` methods instead of `Transform` methods for bearing due to globe projection being available

## 🔧 Others
* Using MapLibre GL JS 5.0.0
* Using MapTiler Client JS 2.2.0


## 2.5.1
### Bug Fixes
- Better control of the status of `monitoredStyleUrls` in Map instance when error is caught (https://github.com/maptiler/maptiler-sdk-js/pull/141)
- Added extra integrity checks on style object when updating language (https://github.com/maptiler/maptiler-sdk-js/pull/142)
- The Geolocate control no longer throwing error when window is lost (issue on Firefox only) (https://github.com/maptiler/maptiler-sdk-js/pull/140)


## 2.5.0
### others
- Update MapTiler Client library to v2.5.0


## 2.4.2
### Bug Fixes
- The language switching is now more robust and preserves the original formatting from the style (`Map.setPrimaryLangage()`) (https://github.com/maptiler/maptiler-sdk-js/pull/134)
### Others
- Now able to GitHub action a beta on NPM from the GH release creation process
- Updated GH action to v4


## 2.4.1
### Bug Fixes
- The class `AJAXError` is now imported as part of the `maplibregl` namespace (CommonJS limitation from Maplibre GL JS) (https://github.com/maptiler/maptiler-sdk-js/pull/129)
- The `Map` constructor can now also take a language as a string (https://github.com/maptiler/maptiler-sdk-js/pull/131)

## 2.4.0
### New Features
- Shows a warning message in the map container if WebGL context is lost
- The event `"webglContextLost"` is now exposed
- The `Map` class instances now have a `.setTerrainAnimationDuration(d: number)` method
- The `Map` class instances now have events related to terrain animation `"terrainAnimationStart"` and `"terrainAnimationStop"`
- expose the function `getWebGLSupportError()` to detect WebGL compatibility
- Adding detection of invalid style objects of URLs and falls back to a default style if necessary.
- Updating to Maplibre v4.7.1


## 2.3.0
### Bug Fixes
- Updating from MapLibre v4.4.1 to v4.7.0. See Maplibre changelogs for [v4.5.0](https://github.com/maplibre/maplibre-gl-js/blob/main/CHANGELOG.md#450), [v4.5.1](https://github.com/maplibre/maplibre-gl-js/blob/main/CHANGELOG.md#451), [v4.5.2](https://github.com/maplibre/maplibre-gl-js/blob/main/CHANGELOG.md#452), and [v4.6.0](https://github.com/maplibre/maplibre-gl-js/blob/main/CHANGELOG.md#460)
- Fixed the elevation shift glitch happening with terrain animation after calling `.easeTo()` (https://github.com/maptiler/maptiler-sdk-js/pull/110)
- The heatmap layer helper missed the `beforeId` option
### New Features
- Updating from MapLibre v4.4.1 to v4.7.0, adding the following features. See Maplibre changelogs for for [v4.5.0](https://github.com/maplibre/maplibre-gl-js/blob/main/CHANGELOG.md#450), [v4.5.1](https://github.com/maplibre/maplibre-gl-js/blob/main/CHANGELOG.md#451), [v4.5.2](https://github.com/maplibre/maplibre-gl-js/blob/main/CHANGELOG.md#452), [v4.6.0](https://github.com/maplibre/maplibre-gl-js/blob/main/CHANGELOG.md#460) and [v4.7.0](https://github.com/maplibre/maplibre-gl-js/blob/main/CHANGELOG.md#470)
### Others
- Updating from MapLibre v4.4.1 to v4.7.0
- Updating `MapTilerGeolocateControl` to match latest Maplibre update (https://github.com/maptiler/maptiler-sdk-js/pull/104)
- Now sourcing language list from `@maptiler/client` (https://github.com/maptiler/maptiler-client-js/pull/42)


## 2.2.2
### Bug Fixes
- No longer using named imports from Maplibre (https://github.com/maptiler/maptiler-sdk-js/issues/99)
- Exporting types with classes for Maplibre types (https://github.com/maptiler/maptiler-sdk-js/issues/99)
### Others
- Bundling now made with ViteJS (no longer Rollup)


## 2.2.1
### Bug Fixes
- The types from classes defined in Maplibre are now exposed more reliably (https://github.com/maptiler/maptiler-sdk-js/pull/98)
### Others
- Loading (lazy) the RTL plugin ealier and outside Map instance to prevent display glitch


## 2.2.0
### New Features
- Displays a message in the map div when WebGL2 is not supported (https://github.com/maptiler/maptiler-sdk-js/pull/92)
- Fails quietly if caching API is not usable (non https, non localhost) (https://github.com/maptiler/maptiler-sdk-js/pull/93)
### Bug Fixes
- Removed `Inflight` as a second degree dependency (https://github.com/maptiler/maptiler-sdk-js/pull/95)
- Removed double export of class+type from Maplibre (https://github.com/maptiler/maptiler-sdk-js/pull/95)
- Fixing the loading of the RTL plugin (https://github.com/maptiler/maptiler-sdk-js/pull/96)
### Others
- Replaced Eslint and Prettier by BiomeJS (ang got rid of tons of dependencies, some were problematic) (https://github.com/maptiler/maptiler-sdk-js/pull/95)
- Fixed many formatting and linting issues pointed by BiomeJS (https://github.com/maptiler/maptiler-sdk-js/pull/95)


## 2.1.0
### New Features
- Update from Maplibre v4.1.3 to v4.4.1 (see Maplibre's [changelog](https://github.com/maplibre/maplibre-gl-js/blob/main/CHANGELOG.md#441))
### Bug Fixes
- Floating buildings, fixed with the above update


## 2.0.3
### Bug Fixes
- Fixed issue in attribution control


## 2.0.2
### Bug Fixes
- Fix for the client-side caching breaking GeoJSON sources [#82](https://github.com/maptiler/maptiler-sdk-js/pull/82)
- Improved attribution management
### Others
- Update to MapLibre GL JS v4.1.3


## 2.0.1
### Bug Fixes
- Bundling issue solved by [#79](https://github.com/maptiler/maptiler-sdk-js/pull/79)


## 2.0.0
### New Features
- Updating with MapLibre GL JS v4.1
- Added client-side caching mechanism for tiles and fonts
### Bug Fixes
- Language switching now only occurs on layers fueled by a MapTiler Cloud source
### Others
- Removed `Map.loadImageAsync()` as MapLibre's `.loadImage()` is now promise based.
- Added all the exports that are now exposed from MapLibre
- Adapted some newly exported classes to make them TypeScript-compatible with the `Map` classes from both MapLibre and MapTiler SDK


## 1.2.1
### New Features
- Elevation lookup at `maptilersdk.elevation` with the function `.at()`, `.batch()` and for geojson payloads. From the update of the MapTiler Client library
- the new `ready` event. Called only once after `load` and wait for all the controls managed by the Map constructor to be dealt with (as one relies on async logic)
- the new Map lifecycle method `.onReadyAsync()` corresponding to a promise-based equivalent of the the `ready` event.
### Bug Fixes
- The index now exposes the geocoding option types from the Client library
### Others
- Update of the Maptiler Client library to v1.8.0 that brings the elevation and math module
- Update with the last version of MapLibre GL JS (v3.6.2)


## 1.2.0
### New Features
- Added the Minimap control https://github.com/maptiler/maptiler-sdk-js/pull/54
- Added vector layer helpers to create easier:
  - point layer (https://github.com/maptiler/maptiler-sdk-js/pull/61)
  - heatmap layer (https://github.com/maptiler/maptiler-sdk-js/pull/61)
  - polyline layer, including parsing from GPX/KML (https://github.com/maptiler/maptiler-sdk-js/pull/51)
  - polygon layer (https://github.com/maptiler/maptiler-sdk-js/pull/56)
- Add the `ColorRamp` class to create and customize color ramps, as well as `ColorRampCollection` with many predefined ones (as part of https://github.com/maptiler/maptiler-sdk-js/pull/61)
- Improved the language management for increased compatibility with [MapTiler Customize](https://cloud.maptiler.com/maps/editor/) (https://github.com/maptiler/maptiler-sdk-js/pull/58)
### Bug Fixes
- Fixed type export (https://github.com/maptiler/maptiler-sdk-js/pull/47)
### Others
- Upgrade to MapLibre v3.5.2 (https://github.com/maptiler/maptiler-sdk-js/pull/63)
- Update of TypeScript configuration `moduleResolution` to `Bundler` (https://github.com/maptiler/maptiler-sdk-js/pull/62)


## 1.1.2
### Bug Fixes
- Now using a fixed version of MapLibre GL. No longer use `^` because this caused issues as MapLibre made minor/patch update that were not backward compatible


## 1.1.1
### Others
- Update to `maplibre-gl@3.1.0`


## 1.1.0
### New Features
- Bringing back Map's `options.transformRequest` and `.setTransformRequest()`
### Bug Fixes
- Fixed the MapTiler logo rel name and its nofollow feature
- Made the few necessary changes acording to updating the ML v3. No braking change for SDK API
### Others
- Updated from `maplibre-gl@3.0.0-pre.4` to `maplibre-gl@3.0.1` (this includes the switch to WebGL2)


## 1.0.12
### New Features
- Added a new language flag `Language.STYLE_LOCK` to force keep the language form the style and prevent any further update. Can be at a sigle map instance level (via constuctor option `language`) or via global config (`config.primaryLanguage`)
### Bug Fixes
- The fallback language was `{name:latin}`, it is now replaced by `{name}`, which is for the local name (present by default for many places while `latin` is less frequent).


## 1.0.11
### Bug Fixes
- Now exporting `MaptilerNavigationControl`
### Others
- Documentation update for `Map`'s `option.maptilerLogo` that was a bit unclear


## 1.0.10
### New Features
- Terrain growing animation on enabling/disabling
- Added `Map` custom event `loadWithTerrain`
- Added `Map` lifecycle methods `.onLoadAsync()` and `.onLoadWithTerrainAsync()`
### Others
- Readme section was added about the event an methods above
- Updated from `maplibre-gl@3.0.0-pre.3` to `maplibre-gl@3.0.0-pre.4`
- Updated from `typedoc@0.23.21` to `typedoc@0.24.4`, which changes slightly the look of the reference documentation.
- Updated from `typescript@4.8.4` to `typescript@5.0.4`
- Updated from `rollup@2.79.0` to `rollup@3.20.6` as well as all the Rollup plugins


## 1.0.9
### New Features
- Added new styles:
  - `MapStyle.STREETS.NIGHT`
  - `MapStyle.WINTER.DARK`
  - `MapStyle.OUTDOOR.DARK`
### Bug Fixes
- If the geolocate option is missing from `Map` constructor, then it's considered `false`
- The instance types for the following MapLibre classes are now fully exported:
  - `NavigationControl`
  - `GeolocateControl`
  - `AttributionControl`
  - `LogoControl`
  - `ScaleControl`
  - `FullscreenControl`
  - `TerrainControl`
  - `Popup`
  - `Marker`
  - `Style`
  - `LngLat`
  - `LngLatBounds`
  - `MercatorCoordinate`
  - `Evented`
  - `AJAXError`
  - `CanvasSource`
  - `GeoJSONSource`
  - `ImageSource`
  - `RasterDEMTileSource`
  - `RasterTileSource`
  - `VectorTileSource`
  - `VideoSource`
  - `MapMLGL`
- The following class have been extended to provide greater compatibility with SDK,s MapL
  - `Popup`
  - `Marker`
  - `Style`
  - `CanvasSource`
  - `GeoJSONSource`
  - `ImageSource`
  - `RasterDEMTileSource`
  - `RasterTileSource`
  - `VectorTileSource`
  - `VideoSource`
  - `NavigationControl`
  - `GeolocateControl`
  - `AttributionControl`
  - `LogoControl`
  - `ScaleControl`
  - `FullscreenControl`
  - `TerrainControl`


## 1.0.8
### Bug Fixes
- Since v1.0.7, the `Map` primary language (when custom) was no longer persistant on style update.


## 1.0.7
### New Features
- The `apiKey` can now be specified in the `Map` constructor (will propagate to `config`)
- The `language` can now be speficifed in the `Map` constructo (will **not** propagete to `config` and will apply only to this specific instance)
- `Map` now has the method `.getSdkConfig()` to retrieve the config object.
- `Map` now has the method `.getMaptilerSessionId()` to retrieve the MapTiler session ID
Both `.getSdkConfig()` and `.getMaptilerSessionId()` are handy for layers or control built outside of the SDK that still need some of the configuration to interact with the server. Those components do not always have access to the internal of the SDK (especially that the config is scoped) but can access to the `Map` instance to which they are added with the implementation of the `.onAdd()` method.


## 1.0.6
### New Features
- Now exposing `MaptilerGeolocateControl` for external initialization if needed
- Now exposing `MaptilerTerrain` for external initialization if needed


## 1.0.5
### New Features
- Terrain elevation is now using MapTiler's `terrain-rgb-v2`


## 1.0.4
### Others
- Improved the geolocate control behavior by not zooming out


## 1.0.3
### Bug Fixes
- Fixed the usage of relative path style JSON (in `Map` constructor and `.setStyle()`)


## 1.0.2
### Bug Fixes
- Fixed the dependency scheme of MapLibre import.


## 1.0.1
### Others
- Reducing the NPM size by ignoring documentation images


## 1.0.0
### Others
- First public version!<|MERGE_RESOLUTION|>--- conflicted
+++ resolved
@@ -1,17 +1,11 @@
 # MapTiler SDK Changelog
 
+## 3.4.0
+## ✨ Features and improvements
+- Now able to include cubemap background images and Earth radial gradient halo via `space` and `halo` in map constructor _or_ via `setSpace` or `setHalo` methods _or_ via incoming MT style spec.
+
 ## 3.3.0
 ## ✨ Features and improvements
-<<<<<<< HEAD
-- Now able to include cubemap background images and Earth radial gradient halo via `space` and `halo` in map constructor _or_ via `setSpace` or `setHalo` methods _or_ via incoming MT style spec.
-
-## 🐛 Bug fixes
-None
-
-## 🔧 Others
-None
-
-=======
 - Maplibre-gl version bump to 5.5.0
 
 ## 3.2.3
@@ -53,7 +47,6 @@
 ## 🔧 Others
 Version bump for maptiler-client-js
 
->>>>>>> 8e1687bc
 ## 3.1.0
 ## ✨ Features and improvements
 Updates MapTiler Client JS version to include new MapStyles
