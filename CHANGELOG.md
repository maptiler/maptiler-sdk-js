# MapTiler SDK Changelog

## 3.6.0

### ✨ Features and improvements
- None 

### 🐛 Bug fixes
- Fixes bug where terrain does not load when `map.enableTerrain()` is called directly after `.flyTo`
<<<<<<< HEAD
- Adds `StyleDefinitionWithMetadata` as an accepted type to `setStyle` ([#216](https://github.com/maptiler/maptiler-sdk-js/issues/216))
- Adds condition to log calls in `extractCustomLayerStyle` ([#216](https://github.com/maptiler/maptiler-sdk-js/issues/216))
=======
- Minor Fixes to spacebox where image was fading in and out when only color was changed.
>>>>>>> 999a788e

### Others
- None

## 3.5.0
### ✨ Features and improvements
- Now able to include cubemap background images and Earth radial gradient halo via `space` and `halo` in map 
constructor _or_ via `setSpace` or `setHalo` methods _or_ via incoming MT style spec.

### Others
- Version bump client-js to the latest version

## 3.4.1 

### ✨ Features and improvements
- Update Maplibre to 5.6.0

### 🐛 Bug fixes
- Fix for [RD-900](https://maptiler.atlassian.net/browse/RD-900?atlOrigin=eyJpIjoiOTRjZGRhYjg2Y2JhNGY2NGI2NzM2M2E1MGNkNjBmYWYiLCJwIjoiaiJ9)

### Others
- None

## 3.4.0
### ⚠️ Warning This version is deprecated use 3.4.1 instead

## 3.3.0
### ✨ Features and improvements
- Maplibre-gl version bump to 5.5.0

## 3.2.3
### ✨ Features and improvements
None

### 🐛 Bug fixes
- Fixes incorrect exports of some types from sdk helper functions.

### 🔧 Others
- Migrates Demos to use vite for better dx

## 3.2.2
### ✨ Features and improvements
None

### 🐛 Bug fixes
- [RD-902](https://maptiler.atlassian.net/browse/RD-902?atlOrigin=eyJpIjoiNGM2NGQxNzg0ZjEzNGJlMGI3M2Y1YTM3YTIyNjdkMDkiLCJwIjoiaiJ9) Changes to use default import for maplibre-gl as it uses commonjs modules under the hood.

### 🔧 Others
- Adds linting config to check for non default maplibre defaults. Named imports from CJS modules fail on some build pipelines.

## 3.2.1
### ⚠️ Warning
- This version was published in error. Please use `3.2.2` instead.

## 3.2.0
### ✨ Features and improvements
- Updates Maplibre-gl to 5.3.1
- Updates MapTiler Client to 2.3.2

## 3.1.1
### ✨ Features and improvements
None

### 🐛 Bug fixes
None

### 🔧 Others
Version bump for maptiler-client-js

## 3.1.0
### ✨ Features and improvements
Updates MapTiler Client JS version to include new MapStyles

### 🐛 Bug fixes
None

### 🔧 Others
None

## 3.0.3
### ✨ Features and improvements
None

### 🐛 Bug fixes
Fixes a bug that accesses undefined `projection` object in `Map.getProjection` method

### 🔧 Others
None

## 3.0.2
### ✨ Features and improvements
None

### 🐛 Bug fixes
None

### 🔧 Others
Restructuring of repo, additon of tests to check consistency of library exports.

## 3.0.1
### New Features
- Update Maplibre to v5.0.1


## 3.0.0
⚠️ Please keep in mind that if you use any additional [MapTiler modules](https://docs.maptiler.com/sdk-js/modules/), you must update them to a version that supports MapTiler SDK JS v3.

### ✨ Features and improvements
* Globe projection support
* `MaptilerProjectionControl`  to toggle Globe/Mercator projection

### 🐛 Bug fixes
* Navigation now relies on `Map` methods instead of `Transform` methods for bearing due to globe projection being available

### 🔧 Others
* Using MapLibre GL JS 5.0.0
* Using MapTiler Client JS 2.2.0


## 2.5.1
### Bug Fixes
- Better control of the status of `monitoredStyleUrls` in Map instance when error is caught (https://github.com/maptiler/maptiler-sdk-js/pull/141)
- Added extra integrity checks on style object when updating language (https://github.com/maptiler/maptiler-sdk-js/pull/142)
- The Geolocate control no longer throwing error when window is lost (issue on Firefox only) (https://github.com/maptiler/maptiler-sdk-js/pull/140)


## 2.5.0
### others
- Update MapTiler Client library to v2.5.0


## 2.4.2
### Bug Fixes
- The language switching is now more robust and preserves the original formatting from the style (`Map.setPrimaryLangage()`) (https://github.com/maptiler/maptiler-sdk-js/pull/134)
### Others
- Now able to GitHub action a beta on NPM from the GH release creation process
- Updated GH action to v4


## 2.4.1
### Bug Fixes
- The class `AJAXError` is now imported as part of the `maplibregl` namespace (CommonJS limitation from Maplibre GL JS) (https://github.com/maptiler/maptiler-sdk-js/pull/129)
- The `Map` constructor can now also take a language as a string (https://github.com/maptiler/maptiler-sdk-js/pull/131)

## 2.4.0
### New Features
- Shows a warning message in the map container if WebGL context is lost
- The event `"webglContextLost"` is now exposed
- The `Map` class instances now have a `.setTerrainAnimationDuration(d: number)` method
- The `Map` class instances now have events related to terrain animation `"terrainAnimationStart"` and `"terrainAnimationStop"`
- expose the function `getWebGLSupportError()` to detect WebGL compatibility
- Adding detection of invalid style objects of URLs and falls back to a default style if necessary.
- Updating to Maplibre v4.7.1


## 2.3.0
### Bug Fixes
- Updating from MapLibre v4.4.1 to v4.7.0. See Maplibre changelogs for [v4.5.0](https://github.com/maplibre/maplibre-gl-js/blob/main/CHANGELOG.md#450), [v4.5.1](https://github.com/maplibre/maplibre-gl-js/blob/main/CHANGELOG.md#451), [v4.5.2](https://github.com/maplibre/maplibre-gl-js/blob/main/CHANGELOG.md#452), and [v4.6.0](https://github.com/maplibre/maplibre-gl-js/blob/main/CHANGELOG.md#460)
- Fixed the elevation shift glitch happening with terrain animation after calling `.easeTo()` (https://github.com/maptiler/maptiler-sdk-js/pull/110)
- The heatmap layer helper missed the `beforeId` option
### New Features
- Updating from MapLibre v4.4.1 to v4.7.0, adding the following features. See Maplibre changelogs for for [v4.5.0](https://github.com/maplibre/maplibre-gl-js/blob/main/CHANGELOG.md#450), [v4.5.1](https://github.com/maplibre/maplibre-gl-js/blob/main/CHANGELOG.md#451), [v4.5.2](https://github.com/maplibre/maplibre-gl-js/blob/main/CHANGELOG.md#452), [v4.6.0](https://github.com/maplibre/maplibre-gl-js/blob/main/CHANGELOG.md#460) and [v4.7.0](https://github.com/maplibre/maplibre-gl-js/blob/main/CHANGELOG.md#470)
### Others
- Updating from MapLibre v4.4.1 to v4.7.0
- Updating `MapTilerGeolocateControl` to match latest Maplibre update (https://github.com/maptiler/maptiler-sdk-js/pull/104)
- Now sourcing language list from `@maptiler/client` (https://github.com/maptiler/maptiler-client-js/pull/42)


## 2.2.2
### Bug Fixes
- No longer using named imports from Maplibre (https://github.com/maptiler/maptiler-sdk-js/issues/99)
- Exporting types with classes for Maplibre types (https://github.com/maptiler/maptiler-sdk-js/issues/99)
### Others
- Bundling now made with ViteJS (no longer Rollup)


## 2.2.1
### Bug Fixes
- The types from classes defined in Maplibre are now exposed more reliably (https://github.com/maptiler/maptiler-sdk-js/pull/98)
### Others
- Loading (lazy) the RTL plugin ealier and outside Map instance to prevent display glitch


## 2.2.0
### New Features
- Displays a message in the map div when WebGL2 is not supported (https://github.com/maptiler/maptiler-sdk-js/pull/92)
- Fails quietly if caching API is not usable (non https, non localhost) (https://github.com/maptiler/maptiler-sdk-js/pull/93)
### Bug Fixes
- Removed `Inflight` as a second degree dependency (https://github.com/maptiler/maptiler-sdk-js/pull/95)
- Removed double export of class+type from Maplibre (https://github.com/maptiler/maptiler-sdk-js/pull/95)
- Fixing the loading of the RTL plugin (https://github.com/maptiler/maptiler-sdk-js/pull/96)
### Others
- Replaced Eslint and Prettier by BiomeJS (ang got rid of tons of dependencies, some were problematic) (https://github.com/maptiler/maptiler-sdk-js/pull/95)
- Fixed many formatting and linting issues pointed by BiomeJS (https://github.com/maptiler/maptiler-sdk-js/pull/95)


## 2.1.0
### New Features
- Update from Maplibre v4.1.3 to v4.4.1 (see Maplibre's [changelog](https://github.com/maplibre/maplibre-gl-js/blob/main/CHANGELOG.md#441))
### Bug Fixes
- Floating buildings, fixed with the above update


## 2.0.3
### Bug Fixes
- Fixed issue in attribution control


## 2.0.2
### Bug Fixes
- Fix for the client-side caching breaking GeoJSON sources [#82](https://github.com/maptiler/maptiler-sdk-js/pull/82)
- Improved attribution management
### Others
- Update to MapLibre GL JS v4.1.3


## 2.0.1
### Bug Fixes
- Bundling issue solved by [#79](https://github.com/maptiler/maptiler-sdk-js/pull/79)


## 2.0.0
### New Features
- Updating with MapLibre GL JS v4.1
- Added client-side caching mechanism for tiles and fonts
### Bug Fixes
- Language switching now only occurs on layers fueled by a MapTiler Cloud source
### Others
- Removed `Map.loadImageAsync()` as MapLibre's `.loadImage()` is now promise based.
- Added all the exports that are now exposed from MapLibre
- Adapted some newly exported classes to make them TypeScript-compatible with the `Map` classes from both MapLibre and MapTiler SDK


## 1.2.1
### New Features
- Elevation lookup at `maptilersdk.elevation` with the function `.at()`, `.batch()` and for geojson payloads. From the update of the MapTiler Client library
- the new `ready` event. Called only once after `load` and wait for all the controls managed by the Map constructor to be dealt with (as one relies on async logic)
- the new Map lifecycle method `.onReadyAsync()` corresponding to a promise-based equivalent of the the `ready` event.
### Bug Fixes
- The index now exposes the geocoding option types from the Client library
### Others
- Update of the Maptiler Client library to v1.8.0 that brings the elevation and math module
- Update with the last version of MapLibre GL JS (v3.6.2)


## 1.2.0
### New Features
- Added the Minimap control https://github.com/maptiler/maptiler-sdk-js/pull/54
- Added vector layer helpers to create easier:
  - point layer (https://github.com/maptiler/maptiler-sdk-js/pull/61)
  - heatmap layer (https://github.com/maptiler/maptiler-sdk-js/pull/61)
  - polyline layer, including parsing from GPX/KML (https://github.com/maptiler/maptiler-sdk-js/pull/51)
  - polygon layer (https://github.com/maptiler/maptiler-sdk-js/pull/56)
- Add the `ColorRamp` class to create and customize color ramps, as well as `ColorRampCollection` with many predefined ones (as part of https://github.com/maptiler/maptiler-sdk-js/pull/61)
- Improved the language management for increased compatibility with [MapTiler Customize](https://cloud.maptiler.com/maps/editor/) (https://github.com/maptiler/maptiler-sdk-js/pull/58)
### Bug Fixes
- Fixed type export (https://github.com/maptiler/maptiler-sdk-js/pull/47)
### Others
- Upgrade to MapLibre v3.5.2 (https://github.com/maptiler/maptiler-sdk-js/pull/63)
- Update of TypeScript configuration `moduleResolution` to `Bundler` (https://github.com/maptiler/maptiler-sdk-js/pull/62)


## 1.1.2
### Bug Fixes
- Now using a fixed version of MapLibre GL. No longer use `^` because this caused issues as MapLibre made minor/patch update that were not backward compatible


## 1.1.1
### Others
- Update to `maplibre-gl@3.1.0`


## 1.1.0
### New Features
- Bringing back Map's `options.transformRequest` and `.setTransformRequest()`
### Bug Fixes
- Fixed the MapTiler logo rel name and its nofollow feature
- Made the few necessary changes acording to updating the ML v3. No braking change for SDK API
### Others
- Updated from `maplibre-gl@3.0.0-pre.4` to `maplibre-gl@3.0.1` (this includes the switch to WebGL2)


## 1.0.12
### New Features
- Added a new language flag `Language.STYLE_LOCK` to force keep the language form the style and prevent any further update. Can be at a sigle map instance level (via constuctor option `language`) or via global config (`config.primaryLanguage`)
### Bug Fixes
- The fallback language was `{name:latin}`, it is now replaced by `{name}`, which is for the local name (present by default for many places while `latin` is less frequent).


## 1.0.11
### Bug Fixes
- Now exporting `MaptilerNavigationControl`
### Others
- Documentation update for `Map`'s `option.maptilerLogo` that was a bit unclear


## 1.0.10
### New Features
- Terrain growing animation on enabling/disabling
- Added `Map` custom event `loadWithTerrain`
- Added `Map` lifecycle methods `.onLoadAsync()` and `.onLoadWithTerrainAsync()`
### Others
- Readme section was added about the event an methods above
- Updated from `maplibre-gl@3.0.0-pre.3` to `maplibre-gl@3.0.0-pre.4`
- Updated from `typedoc@0.23.21` to `typedoc@0.24.4`, which changes slightly the look of the reference documentation.
- Updated from `typescript@4.8.4` to `typescript@5.0.4`
- Updated from `rollup@2.79.0` to `rollup@3.20.6` as well as all the Rollup plugins


## 1.0.9
### New Features
- Added new styles:
  - `MapStyle.STREETS.NIGHT`
  - `MapStyle.WINTER.DARK`
  - `MapStyle.OUTDOOR.DARK`
### Bug Fixes
- If the geolocate option is missing from `Map` constructor, then it's considered `false`
- The instance types for the following MapLibre classes are now fully exported:
  - `NavigationControl`
  - `GeolocateControl`
  - `AttributionControl`
  - `LogoControl`
  - `ScaleControl`
  - `FullscreenControl`
  - `TerrainControl`
  - `Popup`
  - `Marker`
  - `Style`
  - `LngLat`
  - `LngLatBounds`
  - `MercatorCoordinate`
  - `Evented`
  - `AJAXError`
  - `CanvasSource`
  - `GeoJSONSource`
  - `ImageSource`
  - `RasterDEMTileSource`
  - `RasterTileSource`
  - `VectorTileSource`
  - `VideoSource`
  - `MapMLGL`
- The following class have been extended to provide greater compatibility with SDK,s MapL
  - `Popup`
  - `Marker`
  - `Style`
  - `CanvasSource`
  - `GeoJSONSource`
  - `ImageSource`
  - `RasterDEMTileSource`
  - `RasterTileSource`
  - `VectorTileSource`
  - `VideoSource`
  - `NavigationControl`
  - `GeolocateControl`
  - `AttributionControl`
  - `LogoControl`
  - `ScaleControl`
  - `FullscreenControl`
  - `TerrainControl`


## 1.0.8
### Bug Fixes
- Since v1.0.7, the `Map` primary language (when custom) was no longer persistant on style update.


## 1.0.7
### New Features
- The `apiKey` can now be specified in the `Map` constructor (will propagate to `config`)
- The `language` can now be speficifed in the `Map` constructo (will **not** propagete to `config` and will apply only to this specific instance)
- `Map` now has the method `.getSdkConfig()` to retrieve the config object.
- `Map` now has the method `.getMaptilerSessionId()` to retrieve the MapTiler session ID
Both `.getSdkConfig()` and `.getMaptilerSessionId()` are handy for layers or control built outside of the SDK that still need some of the configuration to interact with the server. Those components do not always have access to the internal of the SDK (especially that the config is scoped) but can access to the `Map` instance to which they are added with the implementation of the `.onAdd()` method.


## 1.0.6
### New Features
- Now exposing `MaptilerGeolocateControl` for external initialization if needed
- Now exposing `MaptilerTerrain` for external initialization if needed


## 1.0.5
### New Features
- Terrain elevation is now using MapTiler's `terrain-rgb-v2`


## 1.0.4
### Others
- Improved the geolocate control behavior by not zooming out


## 1.0.3
### Bug Fixes
- Fixed the usage of relative path style JSON (in `Map` constructor and `.setStyle()`)


## 1.0.2
### Bug Fixes
- Fixed the dependency scheme of MapLibre import.


## 1.0.1
### Others
- Reducing the NPM size by ignoring documentation images


## 1.0.0
### Others
- First public version!<|MERGE_RESOLUTION|>--- conflicted
+++ resolved
@@ -7,12 +7,9 @@
 
 ### 🐛 Bug fixes
 - Fixes bug where terrain does not load when `map.enableTerrain()` is called directly after `.flyTo`
-<<<<<<< HEAD
 - Adds `StyleDefinitionWithMetadata` as an accepted type to `setStyle` ([#216](https://github.com/maptiler/maptiler-sdk-js/issues/216))
 - Adds condition to log calls in `extractCustomLayerStyle` ([#216](https://github.com/maptiler/maptiler-sdk-js/issues/216))
-=======
 - Minor Fixes to spacebox where image was fading in and out when only color was changed.
->>>>>>> 999a788e
 
 ### Others
 - None
