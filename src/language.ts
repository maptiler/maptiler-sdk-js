/**
 * Languages. Note that not all the languages of this list are available but the compatibility list may be expanded in the future.
 */
const Language = {
  /**
<<<<<<< HEAD
   * The visitor language mode concatenates the prefered language from the user settings and the "defaul name".
=======
   * The visitor language mode concatenates the prefered language from the user settings and the "default name".
>>>>>>> bec52549
   * Note: The "default name" is equivalent to OSM's `{name}`, which can be the most recognized names a global
   * scale or the local name.
   * This mode is helpful in the context where a user needs to access both the local names and the names in their
   * own language, for instance when traveling abroad, where signs likely to be only available in the local language.
   */
  VISITOR: "visitor",

  /**
<<<<<<< HEAD
=======
   * The visitor language mode concatenates English and the "default name".
   * Note: The "default name" is equivalent to OSM's `{name}`, which can be the most recognized names a global
   * scale or the local name.
   * This mode is helpful in the context where a user needs to access both the local names and the names in their
   * own language, for instance when traveling abroad, where signs likely to be only available in the local language.
   */
  VISITOR_ENGLISH: "visitor_en",

  /**
>>>>>>> bec52549
   * Language as the style is designed. Not that this is the default state and one
   * the language has been changed to another than `STYLE`, then it cannot be set back to `STYLE`.
   */
  STYLE: "style",

  /**
   * AUTO mode uses the language of the browser
   */
  AUTO: "auto",

  /**
   * STYLE is a custom flag to keep the language of the map as defined into the style.
   * If STYLE is set in the constructor, then further modification of the language
   * with `.setLanguage()` is not possible.
   */
  STYLE_LOCK: "style_lock",

  /**
   * Default fallback languages that uses latin charaters
   */
  LATIN: "name:latin",

  /**
   * Default fallback languages that uses non-latin charaters
   */
  NON_LATIN: "name:nonlatin",

  /**
   * Labels are in their local language, when available
   */
  LOCAL: "name",

  /**
   * International name
   */
  INTERNATIONAL: "name_int",

  ALBANIAN: "name:sq",
  AMHARIC: "name:am",
  ARABIC: "name:ar",
  ARMENIAN: "name:hy",
  AZERBAIJANI: "name:az",
  BASQUE: "name:eu",
  BELORUSSIAN: "name:be",
  BENGALI: "name:bn",
  BOSNIAN: "name:bs",
  BRETON: "name:br",
  BULGARIAN: "name:bg",
  CATALAN: "name:ca",
  CHINESE: "name:zh",
  TRADITIONAL_CHINESE: "name:zh-Hant",
  SIMPLIFIED_CHINESE: "name:zh-Hans",
  CORSICAN: "name:co",
  CROATIAN: "name:hr",
  CZECH: "name:cs",
  DANISH: "name:da",
  DUTCH: "name:nl",
  ENGLISH: "name:en",
  ESPERANTO: "name:eo",
  ESTONIAN: "name:et",
  FINNISH: "name:fi",
  FRENCH: "name:fr",
  FRISIAN: "name:fy",
  GEORGIAN: "name:ka",
  GERMAN: "name:de",
  GREEK: "name:el",
  HEBREW: "name:he",
  HINDI: "name:hi",
  HUNGARIAN: "name:hu",
  ICELANDIC: "name:is",
  INDONESIAN: "name:id",
  IRISH: "name:ga",
  ITALIAN: "name:it",
  JAPANESE: "name:ja",
  JAPANESE_HIRAGANA: "name:ja-Hira",
  JAPANESE_KANA: "name:ja_kana",
  JAPANESE_LATIN: "name:ja_rm",
  JAPANESE_2018: "name:ja-Latn",
  KANNADA: "name:kn",
  KAZAKH: "name:kk",
  KOREAN: "name:ko",
  KOREAN_LATIN: "name:ko-Latn",
  KURDISH: "name:ku",
  ROMAN_LATIN: "name:la",
  LATVIAN: "name:lv",
  LITHUANIAN: "name:lt",
  LUXEMBOURGISH: "name:lb",
  MACEDONIAN: "name:mk",
  MALAYALAM: "name:ml",
  MALTESE: "name:mt",
  NORWEGIAN: "name:no",
  OCCITAN: "name:oc",
  PERSIAN: "name:fa",
  POLISH: "name:pl",
  PORTUGUESE: "name:pt",
  PUNJABI: "name:pa",
  WESTERN_PUNJABI: "name:pnb",
  ROMANIAN: "name:ro",
  ROMANSH: "name:rm",
  RUSSIAN: "name:ru",
  SCOTTISH_GAELIC: "name:gd",
  SERBIAN_CYRILLIC: "name:sr",
  SERBIAN_LATIN: "name:sr-Latn",
  SLOVAK: "name:sk",
  SLOVENE: "name:sl",
  SPANISH: "name:es",
  SWEDISH: "name:sv",
  TAMIL: "name:ta",
  TELUGU: "name:te",
  THAI: "name:th",
  TURKISH: "name:tr",
  UKRAINIAN: "name:uk",
  URDU: "name:ur",
  VIETNAMIAN_LATIN: "name:vi",
  WELSH: "name:cy",
} as const;

const languagesIsoSet = new Set(Object.values(Language) as Array<string>);

function isLanguageSupported(lang: string): boolean {
  return languagesIsoSet.has(lang);
}

const languageCodeSet = new Set(Object.values(Language));

/**
 * Type representing the key of the Language object
 */
type LanguageKey = keyof typeof Language;

type Values<T> = T[keyof T];

/**
 * Built-in languages values as strings
 */
type LanguageString = Values<typeof Language>;

function getBrowserLanguage(): LanguageString {
  if (typeof navigator === "undefined") {
    return `name:${
      Intl.DateTimeFormat().resolvedOptions().locale.split("-")[0]
    }` as LanguageString;
  }

  const canditatelangs = Array.from(
    new Set(navigator.languages.map((l) => `name:${l.split("-")[0]}`)),
  ).filter((l) => languageCodeSet.has(l as LanguageString));

  return canditatelangs.length
    ? (canditatelangs[0] as LanguageString)
    : Language.LOCAL;
}

export {
  Language,
  LanguageString,
  LanguageKey,
  getBrowserLanguage,
  isLanguageSupported,
};<|MERGE_RESOLUTION|>--- conflicted
+++ resolved
@@ -3,11 +3,7 @@
  */
 const Language = {
   /**
-<<<<<<< HEAD
-   * The visitor language mode concatenates the prefered language from the user settings and the "defaul name".
-=======
    * The visitor language mode concatenates the prefered language from the user settings and the "default name".
->>>>>>> bec52549
    * Note: The "default name" is equivalent to OSM's `{name}`, which can be the most recognized names a global
    * scale or the local name.
    * This mode is helpful in the context where a user needs to access both the local names and the names in their
@@ -16,8 +12,6 @@
   VISITOR: "visitor",
 
   /**
-<<<<<<< HEAD
-=======
    * The visitor language mode concatenates English and the "default name".
    * Note: The "default name" is equivalent to OSM's `{name}`, which can be the most recognized names a global
    * scale or the local name.
@@ -27,7 +21,6 @@
   VISITOR_ENGLISH: "visitor_en",
 
   /**
->>>>>>> bec52549
    * Language as the style is designed. Not that this is the default state and one
    * the language has been changed to another than `STYLE`, then it cannot be set back to `STYLE`.
    */
