import maplibregl, { AJAXError } from "maplibre-gl";
import { Base64 } from "js-base64";
import type {
  StyleSpecification,
  MapOptions as MapOptionsML,
  ControlPosition,
  StyleSwapOptions,
  StyleOptions,
  MapDataEvent,
  // Tile,
  RasterDEMSourceSpecification,
  RequestTransformFunction,
  Source,
  LayerSpecification,
  SourceSpecification,
  CustomLayerInterface,
  FilterSpecification,
  StyleSetterOptions,
  ExpressionSpecification,
  SymbolLayerSpecification,
  AttributionControlOptions,
} from "maplibre-gl";
import type { ReferenceMapStyle, MapStyleVariant } from "@maptiler/client";
import { config, MAPTILER_SESSION_ID, type SdkConfig } from "./config";
import { defaults } from "./defaults";
import { MaptilerLogoControl } from "./MaptilerLogoControl";
import { combineTransformRequest, displayNoWebGlWarning, displayWebGLContextLostWarning } from "./tools";
import { getBrowserLanguage, Language, type LanguageInfo } from "./language";
import { styleToStyle } from "./mapstyle";
import { MaptilerTerrainControl } from "./MaptilerTerrainControl";
import { MaptilerNavigationControl } from "./MaptilerNavigationControl";
import { MapStyle, geolocation, getLanguageInfoFromFlag, toLanguageInfo } from "@maptiler/client";
import { MaptilerGeolocateControl } from "./MaptilerGeolocateControl";
import { ScaleControl } from "./MLAdapters/ScaleControl";
import { FullscreenControl } from "./MLAdapters/FullscreenControl";

import Minimap from "./Minimap";
import type { MinimapOptionsInput } from "./Minimap";
import { CACHE_API_AVAILABLE, registerLocalCacheProtocol } from "./caching";

export type LoadWithTerrainEvent = {
  type: "loadWithTerrain";
  target: Map;
  terrain: {
    source: string;
    exaggeration: number;
  };
};

export const GeolocationType: {
  POINT: "POINT";
  COUNTRY: "COUNTRY";
} = {
  POINT: "POINT",
  COUNTRY: "COUNTRY",
} as const;

type MapTerrainDataEvent = MapDataEvent & {
  isSourceLoaded: boolean;
  // tile: Tile;
  sourceId: string;
  source: RasterDEMSourceSpecification;
};

/**
 * Options to provide to the `Map` constructor
 */
export type MapOptions = Omit<MapOptionsML, "style" | "maplibreLogo"> & {
  /**
   * Style of the map. Can be:
   * - a full style URL (possibly with API key)
   * - a shorthand with only the MapTIler style name (eg. `"streets-v2"`)
   * - a longer form with the prefix `"maptiler://"` (eg. `"maptiler://streets-v2"`)
   */
  style?: ReferenceMapStyle | MapStyleVariant | StyleSpecification | string;

  /**
   * Define the language of the map. This can be done directly with a language ISO code (eg. "en")
   * or with a built-in shorthand (eg. Language.ENGLISH).
   * Note that this is equivalent to setting the `config.primaryLanguage` and will overwrite it.
   */
  language?: LanguageInfo;

  /**
   * Define the MapTiler Cloud API key to be used. This is strictly equivalent to setting
   * `config.apiKey` and will overwrite it.
   */
  apiKey?: string;

  /**
   * Shows or hides the MapTiler logo in the bottom left corner.
   *
   * For paid plans:
   * - `true` shows MapTiler logo
   * - `false` hodes MapTiler logo
   * - default: `false` (hide)
   *
   * For free plans: MapTiler logo always shows, regardless of the value.
   */
  maptilerLogo?: boolean;

  /**
   * Attribution text to show in an {@link AttributionControl}.
   */
  customAttribution?: string | Array<string>;

  /**
   * Enables 3D terrain if `true`. (default: `false`)
   */
  terrain?: boolean;

  /**
   * Exaggeration factor of the terrain. (default: `1`, no exaggeration)
   */
  terrainExaggeration?: number;

  /**
   * Show the navigation control. (default: `true`, will hide if `false`)
   */
  navigationControl?: boolean | ControlPosition;

  /**
   * Show the terrain control. (default: `false`, will show if `true`)
   */
  terrainControl?: boolean | ControlPosition;

  /**
   * Show the geolocate control. (default: `true`, will hide if `false`)
   */
  geolocateControl?: boolean | ControlPosition;

  /**
   * Show the scale control. (default: `false`, will show if `true`)
   */
  scaleControl?: boolean | ControlPosition;

  /**
   * Show the full screen control. (default: `false`, will show if `true`)
   */
  fullscreenControl?: boolean | ControlPosition;

  /**
   * Display a minimap in a user defined corner of the map. (default: `bottom-left` corner)
   * If set to true, the map will assume it is a minimap and forego the attribution control.
   */
  minimap?: boolean | ControlPosition | MinimapOptionsInput;

  /**
   * attributionControl
   */
  forceNoAttributionControl?: boolean;

  /**
   * Method to position the map at a given geolocation. Only if:
   * - `hash` is `false`
   * - `center` is not provided
   *
   * If the value is `true` of `"POINT"` (given by `GeolocationType.POINT`) then the positionning uses the MapTiler Cloud
   * Geolocation to find the non-GPS location point.
   * The zoom level can be provided in the `Map` constructor with the `zoom` option or will be `13` if not provided.
   *
   * If the value is `"COUNTRY"` (given by `GeolocationType.COUNTRY`) then the map is centered around the bounding box of the country.
   * In this case, the `zoom` option will be ignored.
   *
   * If the value is `false`, no geolocation is performed and the map centering and zooming depends on other options or on
   * the built-in defaults.
   *
   * If this option is non-false and the options `center` is also provided, then `center` prevails.
   *
   * Default: `false`
   */
  geolocate?: (typeof GeolocationType)[keyof typeof GeolocationType] | boolean;
};

/**
 * The Map class can be instanciated to display a map in a `<div>`
 */
// biome-ignore lint/suspicious/noShadowRestrictedNames: we want to keep consitency with MapLibre
export class Map extends maplibregl.Map {
  private isTerrainEnabled = false;
  private terrainExaggeration = 1;
  private primaryLanguage: LanguageInfo;
  private terrainGrowing = false;
  private terrainFlattening = false;
  private minimap?: Minimap;
  private forceLanguageUpdate: boolean;
  private languageAlwaysBeenStyle: boolean;
  private isReady = false;
<<<<<<< HEAD
  private monitoredStyleUrls!: Set<string>;
=======
  private terrainAnimationDuration = 1000;
>>>>>>> 01879fb0

  constructor(options: MapOptions) {
    displayNoWebGlWarning(options.container);

    if (options.apiKey) {
      config.apiKey = options.apiKey;
    }

    const { style, requiresUrlMonitoring } = styleToStyle(options.style);
    const hashPreConstructor = location.hash;

    if (!config.apiKey) {
      console.warn("MapTiler Cloud API key is not set. Visit https://maptiler.com and try Cloud for free!");
    }

    // default attribution control options
    let attributionControlOptions = {
      compact: false,
    } as AttributionControlOptions;
    if (options.customAttribution) {
      attributionControlOptions.customAttribution = options.customAttribution;
    } else if (options.attributionControl && typeof options.attributionControl === "object") {
      attributionControlOptions = {
        ...attributionControlOptions,
        ...options.attributionControl,
      };
    }

    // calling the map constructor with full length style
    super({
      ...options,
      style,
      maplibreLogo: false,
      transformRequest: combineTransformRequest(options.transformRequest),
      attributionControl: options.forceNoAttributionControl === true ? false : attributionControlOptions,
    });

    if (requiresUrlMonitoring) {
      this.monitorStyleUrl(style as string);
    }

    const applyFallbackStyle = (brokenStyleURL: string) => {
      let warning = `The style at URL ${brokenStyleURL} could not be loaded. `;
      // Loading a new style failed. If a style is not already in place,
      // the default one is loaded instead + warning in console
      if (!this.getStyle()) {
        this.setStyle(MapStyle.STREETS);
        warning += `Loading default MapTiler Cloud style "${MapStyle.STREETS.getDefaultVariant().getId()}" as a fallback.`;
      } else {
        warning += "Leaving the style as is.";
      }
      console.warn(warning);
    };

    // Safeguard for distant styles at non-http 2xx status URLs
    this.on("error", (event) => {
      if (event.error instanceof AJAXError) {
        const err = event.error as AJAXError;
        const url = err.url;
        const cleanUrl = new URL(url);
        cleanUrl.search = "";
        const clearnUrlStr = cleanUrl.href;

        // If the URL is present in the list of monitored style URL,
        // that means this AJAXError was about a style, and we want to fallback to
        // the default style
        if (this.monitoredStyleUrls.has(clearnUrlStr)) {
          return applyFallbackStyle(url);
        }
      }
    });

    if (config.caching && !CACHE_API_AVAILABLE) {
      console.warn(
        "The cache API is only available in secure contexts. More info at https://developer.mozilla.org/en-US/docs/Web/API/Cache",
      );
    }

    if (config.caching && CACHE_API_AVAILABLE) {
      registerLocalCacheProtocol();
    }

    this.primaryLanguage = options.language ?? config.primaryLanguage;
    this.forceLanguageUpdate =
      this.primaryLanguage === Language.STYLE || this.primaryLanguage === Language.STYLE_LOCK ? false : true;
    this.languageAlwaysBeenStyle = this.primaryLanguage === Language.STYLE;
    this.terrainExaggeration = options.terrainExaggeration ?? this.terrainExaggeration;

    // Map centering and geolocation
    this.once("styledata", async () => {
      // Not using geolocation centering if...

      // the geolcoate option is not provided or is falsy
      if (!options.geolocate) {
        return;
      }

      // ... a center is provided in options
      if (options.center) {
        return;
      }

      // ... the hash option is enabled and a hash is present in the URL
      if (options.hash && !!hashPreConstructor) {
        return;
      }

      // If the geolocation is set to COUNTRY:
      try {
        if (options.geolocate === GeolocationType.COUNTRY) {
          await this.fitToIpBounds();
          return;
        }
      } catch (e) {
        // not raising
        console.warn((e as Error).message);
      }

      // As a fallback, we want to center the map on the visitor. First with IP geolocation...
      let ipLocatedCameraHash: string;
      try {
        await this.centerOnIpPoint(options.zoom);
        ipLocatedCameraHash = this.getCameraHash();
      } catch (e) {
        // not raising
        console.warn((e as Error).message);
      }

      // A more precise localization

      // This more advanced localization is commented out because the easeTo animation
      // triggers an error if the terrain grow is enabled (due to being nable to project the center while moving)

      // Then, the get a more precise location, we rely on the browser location, but only if it was already granted
      // before (we don't want to ask wih a popup at launch time)
      const locationResult = await navigator.permissions.query({
        name: "geolocation",
      });

      if (locationResult.state === "granted") {
        navigator.geolocation.getCurrentPosition(
          // success callback
          (data) => {
            // If the user has already moved since the ip location, then we no longer want to move the center
            if (ipLocatedCameraHash !== this.getCameraHash()) {
              return;
            }

            if (this.terrain) {
              this.easeTo({
                center: [data.coords.longitude, data.coords.latitude],
                zoom: options.zoom || 12,
                duration: 2000,
              });
            } else {
              this.once("terrain", () => {
                this.easeTo({
                  center: [data.coords.longitude, data.coords.latitude],
                  zoom: options.zoom || 12,
                  duration: 2000,
                });
              });
            }
          },

          // error callback
          null,

          // options
          {
            maximumAge: 24 * 3600 * 1000, // a day in millisec
            timeout: 5000, // milliseconds
            enableHighAccuracy: false,
          },
        );
      }
    });

    // If the config includes language changing, we must update the map language
    this.on("styledata", () => {
      this.setPrimaryLanguage(this.primaryLanguage);
    });

    // this even is in charge of reaplying the terrain elevation after the
    // style has changed because depending on the src/tgt style,
    // the style logic is not always able to resolve the application of terrain
    this.on("styledata", () => {
      // the styling resolver did no manage to reaply the terrain,
      // so let's reload it
      if (this.getTerrain() === null && this.isTerrainEnabled) {
        this.enableTerrain(this.terrainExaggeration);
      }
    });

    // Update logo and attibution
    this.once("load", async () => {
      let tileJsonContent = { logo: null };

      try {
        const possibleSources = Object.keys(this.style.sourceCaches)
          .map((sourceName) => this.getSource(sourceName))
          .filter(
            (s: Source | undefined) => s && "url" in s && typeof s.url === "string" && s?.url.includes("tiles.json"),
          );

        const styleUrl = new URL((possibleSources[0] as maplibregl.VectorTileSource).url);

        if (!styleUrl.searchParams.has("key")) {
          styleUrl.searchParams.append("key", config.apiKey);
        }

        const tileJsonRes = await fetch(styleUrl.href);
        tileJsonContent = await tileJsonRes.json();
      } catch (e) {
        // No tiles.json found (should not happen on maintained styles)
      }

      // The attribution and logo must show when required
      if (options.forceNoAttributionControl !== true) {
        if ("logo" in tileJsonContent && tileJsonContent.logo) {
          const logoURL: string = tileJsonContent.logo;

          this.addControl(new MaptilerLogoControl({ logoURL }), options.logoPosition);
        } else if (options.maptilerLogo) {
          this.addControl(new MaptilerLogoControl(), options.logoPosition);
        }
      }

      // the other controls at init time but be after
      // (due to the async nature of logo control)

      // By default, no scale control
      if (options.scaleControl) {
        // default position, if not provided, is top left corner
        const position = (
          options.scaleControl === true || options.scaleControl === undefined ? "bottom-right" : options.scaleControl
        ) as ControlPosition;

        const scaleControl = new ScaleControl({ unit: config.unit });
        this.addControl(scaleControl, position);
        config.on("unit", (unit) => {
          scaleControl.setUnit(unit);
        });
      }

      if (options.navigationControl !== false) {
        // default position, if not provided, is top left corner
        const position = (
          options.navigationControl === true || options.navigationControl === undefined
            ? "top-right"
            : options.navigationControl
        ) as ControlPosition;
        this.addControl(new MaptilerNavigationControl(), position);
      }

      if (options.geolocateControl !== false) {
        // default position, if not provided, is top left corner
        const position = (
          options.geolocateControl === true || options.geolocateControl === undefined
            ? "top-right"
            : options.geolocateControl
        ) as ControlPosition;

        this.addControl(
          // new maplibregl.GeolocateControl({
          new MaptilerGeolocateControl({
            positionOptions: {
              enableHighAccuracy: true,
              maximumAge: 0,
              timeout: 6000 /* 6 sec */,
            },
            fitBoundsOptions: {
              maxZoom: 15,
            },
            trackUserLocation: true,
            showAccuracyCircle: true,
            showUserLocation: true,
          }),
          position,
        );
      }

      if (options.terrainControl) {
        // default position, if not provided, is top left corner
        const position = (
          options.terrainControl === true || options.terrainControl === undefined ? "top-right" : options.terrainControl
        ) as ControlPosition;
        this.addControl(new MaptilerTerrainControl(), position);
      }

      // By default, no fullscreen control
      if (options.fullscreenControl) {
        // default position, if not provided, is top left corner
        const position = (
          options.fullscreenControl === true || options.fullscreenControl === undefined
            ? "top-right"
            : options.fullscreenControl
        ) as ControlPosition;

        this.addControl(new FullscreenControl({}), position);
      }

      this.isReady = true;
      this.fire("ready", { target: this });
    });

    // Creating a custom event: "loadWithTerrain"
    // that fires only once when both:
    // - the map has full ready (corresponds to the the "ready" event)
    // - the terrain has loaded (corresponds to the "terrain" event with terrain beion non-null)
    // This custom event is necessary to wait for when the map is instanciated with `terrain: true`
    // and some animation (flyTo, easeTo) are running from the begining.
    let loadEventTriggered = false;
    let terrainEventTriggered = false;
    let terrainEventData: LoadWithTerrainEvent;

    this.once("ready", () => {
      loadEventTriggered = true;
      if (terrainEventTriggered) {
        this.fire("loadWithTerrain", terrainEventData);
      }
    });

    this.once("style.load", () => {
      const { minimap } = options;
      if (typeof minimap === "object") {
        const {
          zoom,
          center,
          style,
          language,
          apiKey,
          maptilerLogo,
          antialias,
          refreshExpiredTiles,
          maxBounds,
          scrollZoom,
          minZoom,
          maxZoom,
          boxZoom,
          locale,
          fadeDuration,
          crossSourceCollisions,
          clickTolerance,
          bounds,
          fitBoundsOptions,
          pixelRatio,
          validateStyle,
        } = options;
        this.minimap = new Minimap(minimap, {
          zoom,
          center,
          style,
          language,
          apiKey,
          container: "null",
          maptilerLogo,
          antialias,
          refreshExpiredTiles,
          maxBounds,
          scrollZoom,
          minZoom,
          maxZoom,
          boxZoom,
          locale,
          fadeDuration,
          crossSourceCollisions,
          clickTolerance,
          bounds,
          fitBoundsOptions,
          pixelRatio,
          validateStyle,
        });
        this.addControl(this.minimap, minimap.position ?? "bottom-left");
      } else if (minimap === true) {
        this.minimap = new Minimap({}, options);
        this.addControl(this.minimap, "bottom-left");
      } else if (minimap !== undefined && minimap !== false) {
        this.minimap = new Minimap({}, options);
        this.addControl(this.minimap, minimap);
      }
    });

    const terrainCallback = (evt: LoadWithTerrainEvent) => {
      if (!evt.terrain) return;
      terrainEventTriggered = true;
      terrainEventData = {
        type: "loadWithTerrain",
        target: this,
        terrain: evt.terrain,
      };
      this.off("terrain", terrainCallback);

      if (loadEventTriggered) {
        this.fire("loadWithTerrain", terrainEventData as LoadWithTerrainEvent);
      }
    };

    this.on("terrain", terrainCallback);

    // enable 3D terrain if provided in options
    if (options.terrain) {
      this.enableTerrain(options.terrainExaggeration ?? this.terrainExaggeration);
    }

    // Display a message if WebGL context is lost
    this.once("load", () => {
      this.getCanvas().addEventListener("webglcontextlost", (e) => {
        console.warn(e);
        displayWebGLContextLostWarning(options.container);
        this.fire("webglContextLost", { error: e });
      });
    });
  }

  /**
   * Set the duration (millisec) of the terrain animation for growing or flattening.
   * Must be positive. (Built-in default: `1000` milliseconds)
   */
  setTerrainAnimationDuration(d: number) {
    this.terrainAnimationDuration = Math.max(d, 0);
  }

  /**
   * Awaits for _this_ Map instance to be "loaded" and returns a Promise to the Map.
   * If _this_ Map instance is already loaded, the Promise is resolved directly,
   * otherwise, it is resolved as a result of the "load" event.
   * @returns
   */
  async onLoadAsync() {
    return new Promise<Map>((resolve) => {
      if (this.loaded()) {
        return resolve(this);
      }

      this.once("load", () => {
        resolve(this);
      });
    });
  }

  /**
   * Awaits for _this_ Map instance to be "ready" and returns a Promise to the Map.
   * If _this_ Map instance is already ready, the Promise is resolved directly,
   * otherwise, it is resolved as a result of the "ready" event.
   * A map instance is "ready" when all the controls that can be managed by the contructor are
   * dealt with. This happens after the "load" event, due to the asynchronous nature
   * of some built-in controls.
   */
  async onReadyAsync() {
    return new Promise<Map>((resolve) => {
      if (this.isReady) {
        return resolve(this);
      }

      this.once("ready", () => {
        resolve(this);
      });
    });
  }

  /**
   * Awaits for _this_ Map instance to be "loaded" as well as with terrain being non-null for the first time
   * and returns a Promise to the Map.
   * If _this_ Map instance is already loaded with terrain, the Promise is resolved directly,
   * otherwise, it is resolved as a result of the "loadWithTerrain" event.
   * @returns
   */
  async onLoadWithTerrainAsync() {
    return new Promise<Map>((resolve) => {
      if (this.isReady && this.terrain) {
        return resolve(this);
      }

      this.once("loadWithTerrain", () => {
        resolve(this);
      });
    });
  }

  private monitorStyleUrl(url: string) {
    // In case this was called before the super constructor could be called.
    if (typeof this.monitoredStyleUrls === "undefined") {
      this.monitoredStyleUrls = new Set<string>();
    }

    // Note: Because of the usage of urlToAbsoluteUrl() the URL of a style is always supposed to be absolute

    // Removing all the URL params to make it easier to later identify in the set
    const cleanUrl = new URL(url);
    cleanUrl.search = "";
    this.monitoredStyleUrls.add(cleanUrl.href);
  }

  /**
   * Update the style of the map.
   * Can be:
   * - a full style URL (possibly with API key)
   * - a shorthand with only the MapTIler style name (eg. `"streets-v2"`)
   * - a longer form with the prefix `"maptiler://"` (eg. `"maptiler://streets-v2"`)
   */
  override setStyle(
    style: null | ReferenceMapStyle | MapStyleVariant | StyleSpecification | string,
    options?: StyleSwapOptions & StyleOptions,
  ): this {
    this.minimap?.setStyle(style);
    this.forceLanguageUpdate = true;

    this.once("idle", () => {
      this.forceLanguageUpdate = false;
    });

    const styleInfo = styleToStyle(style);

    if (styleInfo.requiresUrlMonitoring) {
      this.monitorStyleUrl(styleInfo.style as string);
    }

    super.setStyle(styleInfo.style, options);
    return this;
  }

  /**
   * Adds a [MapLibre style layer](https://maplibre.org/maplibre-style-spec/layers)
   * to the map's style.
   *
   * A layer defines how data from a specified source will be styled. Read more about layer types
   * and available paint and layout properties in the [MapLibre Style Specification](https://maplibre.org/maplibre-style-spec/layers).
   *
   * @param layer - The layer to add,
   * conforming to either the MapLibre Style Specification's [layer definition](https://maplibre.org/maplibre-style-spec/layers) or,
   * less commonly, the {@link CustomLayerInterface} specification.
   * The MapLibre Style Specification's layer definition is appropriate for most layers.
   *
   * @param beforeId - The ID of an existing layer to insert the new layer before,
   * resulting in the new layer appearing visually beneath the existing layer.
   * If this argument is not specified, the layer will be appended to the end of the layers array
   * and appear visually above all other layers.
   *
   * @returns `this`
   */
  addLayer(
    layer:
      | (LayerSpecification & {
          source?: string | SourceSpecification;
        })
      | CustomLayerInterface,
    beforeId?: string,
  ): this {
    this.minimap?.addLayer(layer, beforeId);
    return super.addLayer(layer, beforeId);
  }

  /**
   * Moves a layer to a different z-position.
   *
   * @param id - The ID of the layer to move.
   * @param beforeId - The ID of an existing layer to insert the new layer before. When viewing the map, the `id` layer will appear beneath the `beforeId` layer. If `beforeId` is omitted, the layer will be appended to the end of the layers array and appear above all other layers on the map.
   * @returns `this`
   *
   * @example
   * Move a layer with ID 'polygon' before the layer with ID 'country-label'. The `polygon` layer will appear beneath the `country-label` layer on the map.
   * ```ts
   * map.moveLayer('polygon', 'country-label');
   * ```
   */
  moveLayer(id: string, beforeId?: string): this {
    this.minimap?.moveLayer(id, beforeId);
    return super.moveLayer(id, beforeId);
  }

  /**
   * Removes the layer with the given ID from the map's style.
   *
   * An {@link ErrorEvent} will be fired if the image parameter is invald.
   *
   * @param id - The ID of the layer to remove
   * @returns `this`
   *
   * @example
   * If a layer with ID 'state-data' exists, remove it.
   * ```ts
   * if (map.getLayer('state-data')) map.removeLayer('state-data');
   * ```
   */
  removeLayer(id: string): this {
    this.minimap?.removeLayer(id);
    return super.removeLayer(id);
  }

  /**
   * Sets the zoom extent for the specified style layer. The zoom extent includes the
   * [minimum zoom level](https://maplibre.org/maplibre-style-spec/layers/#minzoom)
   * and [maximum zoom level](https://maplibre.org/maplibre-style-spec/layers/#maxzoom))
   * at which the layer will be rendered.
   *
   * Note: For style layers using vector sources, style layers cannot be rendered at zoom levels lower than the
   * minimum zoom level of the _source layer_ because the data does not exist at those zoom levels. If the minimum
   * zoom level of the source layer is higher than the minimum zoom level defined in the style layer, the style
   * layer will not be rendered at all zoom levels in the zoom range.
   */
  setLayerZoomRange(layerId: string, minzoom: number, maxzoom: number): this {
    this.minimap?.setLayerZoomRange(layerId, minzoom, maxzoom);
    return super.setLayerZoomRange(layerId, minzoom, maxzoom);
  }

  /**
   * Sets the filter for the specified style layer.
   *
   * Filters control which features a style layer renders from its source.
   * Any feature for which the filter expression evaluates to `true` will be
   * rendered on the map. Those that are false will be hidden.
   *
   * Use `setFilter` to show a subset of your source data.
   *
   * To clear the filter, pass `null` or `undefined` as the second parameter.
   */
  setFilter(layerId: string, filter?: FilterSpecification | null, options?: StyleSetterOptions): this {
    this.minimap?.setFilter(layerId, filter, options);
    return super.setFilter(layerId, filter, options);
  }

  /**
   * Sets the value of a paint property in the specified style layer.
   *
   * @param layerId - The ID of the layer to set the paint property in.
   * @param name - The name of the paint property to set.
   * @param value - The value of the paint property to set.
   * Must be of a type appropriate for the property, as defined in the [MapLibre Style Specification](https://maplibre.org/maplibre-style-spec/).
   * @param options - Options object.
   * @returns `this`
   * @example
   * ```ts
   * map.setPaintProperty('my-layer', 'fill-color', '#faafee');
   * ```
   */
  setPaintProperty(layerId: string, name: string, value: any, options?: StyleSetterOptions): this {
    this.minimap?.setPaintProperty(layerId, name, value, options);
    return super.setPaintProperty(layerId, name, value, options);
  }

  /**
   * Sets the value of a layout property in the specified style layer.
   * Layout properties define how the layer is styled.
   * Layout properties for layers of the same type are documented together.
   * Layers of different types have different layout properties.
   * See the [MapLibre Style Specification](https://maplibre.org/maplibre-style-spec/) for the complete list of layout properties.
   * @param layerId - The ID of the layer to set the layout property in.
   * @param name - The name of the layout property to set.
   * @param value - The value of the layout property to set.
   * Must be of a type appropriate for the property, as defined in the [MapLibre Style Specification](https://maplibre.org/maplibre-style-spec/).
   * @param options - Options object.
   * @returns `this`
   */
  setLayoutProperty(layerId: string, name: string, value: any, options?: StyleSetterOptions): this {
    this.minimap?.setLayoutProperty(layerId, name, value, options);
    return super.setLayoutProperty(layerId, name, value, options);
  }

  /**
   * Sets the value of the style's glyphs property.
   *
   * @param glyphsUrl - Glyph URL to set. Must conform to the [MapLibre Style Specification](https://maplibre.org/maplibre-style-spec/glyphs/).
   * @param options - Options object.
   * @returns `this`
   * @example
   * ```ts
   * map.setGlyphs('https://demotiles.maplibre.org/font/{fontstack}/{range}.pbf');
   * ```
   */
  setGlyphs(glyphsUrl: string | null, options?: StyleSetterOptions): this {
    this.minimap?.setGlyphs(glyphsUrl, options);
    return super.setGlyphs(glyphsUrl, options);
  }

  private getStyleLanguage(): LanguageInfo | null {
    if (!this.style.stylesheet.metadata) return null;
    if (typeof this.style.stylesheet.metadata !== "object") return null;

    if (
      "maptiler:language" in this.style.stylesheet.metadata &&
      typeof this.style.stylesheet.metadata["maptiler:language"] === "string"
    ) {
      return getLanguageInfoFromFlag(this.style.stylesheet.metadata["maptiler:language"]);
    }

    return null;
  }

  /**
   * Define the primary language of the map. Note that not all the languages shorthands provided are available.
   */
  setLanguage(language: LanguageInfo | string): void {
    this.minimap?.map?.setLanguage(language);
    this.onStyleReady(() => {
      this.setPrimaryLanguage(language);
    });
  }

  /**
   * Define the primary language of the map. Note that not all the languages shorthands provided are available.
   */

  private setPrimaryLanguage(lang: LanguageInfo | string) {
    const styleLanguage = this.getStyleLanguage();

    // lang could be a string and we want to manipulate a LanguageInfo object instead
    const language = toLanguageInfo(lang, Language);

    if (!language) {
      console.warn(`The language "${language}" is not supported.`);
      return;
    }

    // If the language is set to `STYLE` (which is the SDK default), but the language defined in
    // the style is `auto`, we need to bypass some verification and modify the languages anyway
    if (
      !(
        language.flag === Language.STYLE.flag &&
        styleLanguage &&
        (styleLanguage.flag === Language.AUTO.flag || styleLanguage.flag === Language.VISITOR.flag)
      )
    ) {
      if (language.flag !== Language.STYLE.flag) {
        this.languageAlwaysBeenStyle = false;
      }

      if (this.languageAlwaysBeenStyle) {
        return;
      }

      // No need to change the language
      if (this.primaryLanguage === language && !this.forceLanguageUpdate) {
        return;
      }
    }

    if (this.primaryLanguage.flag === Language.STYLE_LOCK.flag) {
      console.warn(
        "The language cannot be changed because this map has been instantiated with the STYLE_LOCK language flag.",
      );
      return;
    }

    this.primaryLanguage = language;
    let languageNonStyle = language;

    // STYLE needs to be translated into one of the other language,
    // this is why it's addressed first
    if (language.flag === Language.STYLE.flag) {
      if (!styleLanguage) {
        console.warn("The style has no default languages or has an invalid one.");
        return;
      }

      languageNonStyle = styleLanguage;
    }

    // may be overwritten below
    let langStr = Language.LOCAL.flag;

    // will be overwritten below
    let replacer: ExpressionSpecification | string = `{${langStr}}`;

    if (languageNonStyle.flag === Language.VISITOR.flag) {
      langStr = getBrowserLanguage().flag;
      replacer = [
        "case",
        ["all", ["has", langStr], ["has", Language.LOCAL.flag]],
        [
          "case",
          ["==", ["get", langStr], ["get", Language.LOCAL.flag]],
          ["get", Language.LOCAL.flag],

          [
            "format",
            ["get", langStr],
            { "font-scale": 0.8 },
            "\n",
            ["get", Language.LOCAL.flag],
            { "font-scale": 1.1 },
          ],
        ],
        ["get", Language.LOCAL.flag],
      ];
    } else if (languageNonStyle.flag === Language.VISITOR_ENGLISH.flag) {
      langStr = Language.ENGLISH.flag;
      replacer = [
        "case",
        ["all", ["has", langStr], ["has", Language.LOCAL.flag]],
        [
          "case",
          ["==", ["get", langStr], ["get", Language.LOCAL.flag]],
          ["get", Language.LOCAL.flag],

          [
            "format",
            ["get", langStr],
            { "font-scale": 0.8 },
            "\n",
            ["get", Language.LOCAL.flag],
            { "font-scale": 1.1 },
          ],
        ],
        ["get", Language.LOCAL.flag],
      ];
    } else if (languageNonStyle.flag === Language.AUTO.flag) {
      langStr = getBrowserLanguage().flag;
      replacer = ["case", ["has", langStr], ["get", langStr], ["get", Language.LOCAL.flag]];
    }

    // This is for using the regular names as {name}
    else if (languageNonStyle === Language.LOCAL) {
      langStr = Language.LOCAL.flag;
      replacer = `{${langStr}}`;
    }

    // This section is for the regular language ISO codes
    else {
      langStr = languageNonStyle.flag;
      replacer = ["case", ["has", langStr], ["get", langStr], ["get", Language.LOCAL.flag]];
    }

    const { layers } = this.getStyle();

    for (const genericLayer of layers) {
      // Only symbole layer can have a layout with text-field
      if (genericLayer.type !== "symbol") {
        continue;
      }

      const layer = genericLayer as SymbolLayerSpecification;
      const source = this.getSource(layer.source);

      // Only a layer that is bound to a valid source is considered for language switching
      if (!source) {
        continue;
      }

      // Only source with a url are considered
      if (!("url" in source && typeof source.url === "string")) {
        continue;
      }

      const sourceURL = new URL(source.url);

      // Only layers managed by MapTiler are considered for language switch
      if (sourceURL.host !== defaults.maptilerApiHost) {
        continue;
      }

      const { id, layout } = layer;

      if (!layout) {
        continue;
      }

      if (!("text-field" in layout)) {
        continue;
      }

      const textFieldLayoutProp = this.getLayoutProperty(id, "text-field");

      // If the label is not about a name, then we don't translate it
      if (
        typeof textFieldLayoutProp === "string" &&
        (textFieldLayoutProp.toLowerCase().includes("ref") || textFieldLayoutProp.toLowerCase().includes("housenumber"))
      ) {
        continue;
      }

      this.setLayoutProperty(id, "text-field", replacer);
    }
  }

  /**
   * Get the primary language
   * @returns
   */
  getPrimaryLanguage(): LanguageInfo {
    return this.primaryLanguage;
  }

  /**
   * Get the exaggeration factor applied to the terrain
   * @returns
   */
  getTerrainExaggeration(): number {
    return this.terrainExaggeration;
  }

  /**
   * Know if terrian is enabled or not
   * @returns
   */
  hasTerrain(): boolean {
    return this.isTerrainEnabled;
  }

  private growTerrain(exaggeration: number) {
    // This method assumes the terrain is already built
    if (!this.terrain) {
      return;
    }

    const startTime = performance.now();
    // This is supposedly 0, but it could be something else (e.g. already in the middle of growing, or user defined other)
    const currentExaggeration = this.terrain.exaggeration;
    const deltaExaggeration = exaggeration - currentExaggeration;

    // This is again called in a requestAnimationFrame ~loop, until the terrain has grown enough
    // that it has reached the target
    const updateExaggeration = () => {
      if (!this.terrain) {
        return;
      }

      // If the flattening animation is triggered while the growing animation
      // is running, then the flattening animation is stopped
      if (this.terrainFlattening) {
        return;
      }

      // normalized value in interval [0, 1] of where we are currently in the animation loop
      const positionInLoop = (performance.now() - startTime) / this.terrainAnimationDuration;

      // The animation goes on until we reached 99% of the growing sequence duration
      if (positionInLoop < 0.99) {
        const exaggerationFactor = 1 - (1 - positionInLoop) ** 4;
        const newExaggeration = currentExaggeration + exaggerationFactor * deltaExaggeration;
        this.terrain.exaggeration = newExaggeration;
        requestAnimationFrame(updateExaggeration);
      } else {
        this.terrainGrowing = false;
        this.terrainFlattening = false;
        this.terrain.exaggeration = exaggeration;
        this.fire("terrainAnimationStop", { terrain: this.terrain });
      }

      // When growing the terrain, this is only necessary before rendering
      this._elevationFreeze = false;
      this.triggerRepaint();
    };

    if (!this.terrainGrowing && !this.terrainFlattening) {
      this.fire("terrainAnimationStart", { terrain: this.terrain });
    }

    this.terrainGrowing = true;
    this.terrainFlattening = false;
    requestAnimationFrame(updateExaggeration);
  }

  /**
   * Enables the 3D terrain visualization
   */
  enableTerrain(exaggeration = this.terrainExaggeration) {
    if (exaggeration < 0) {
      console.warn("Terrain exaggeration cannot be negative.");
      return;
    }

    // This function is mapped to a map "data" event. It checks that the terrain
    // tiles are loaded and when so, it starts an animation to make the terrain grow
    const dataEventTerrainGrow = async (evt: MapTerrainDataEvent) => {
      if (!this.terrain) {
        return;
      }

      if (evt.type !== "data" || evt.dataType !== "source" || !("source" in evt)) {
        return;
      }

      if (evt.sourceId !== "maptiler-terrain") {
        return;
      }

      const source = evt.source;

      if (source.type !== "raster-dem") {
        return;
      }

      if (!evt.isSourceLoaded) {
        return;
      }

      // We shut this event off because we want it to happen only once.
      // Yet, we cannot use the "once" method because only the last event of the series
      // has `isSourceLoaded` true
      this.off("data", dataEventTerrainGrow);

      this.growTerrain(exaggeration);
    };

    // This is put into a function so that it can be called regardless
    // of the loading state of _this_ the map instance
    const addTerrain = () => {
      // When style is changed,
      this.isTerrainEnabled = true;
      this.terrainExaggeration = exaggeration;

      // Mapping it to the "data" event so that we can check that the terrain
      // growing starts only when terrain tiles are loaded (to reduce glitching)
      this.on("data", dataEventTerrainGrow);

      this.addSource(defaults.terrainSourceId, {
        type: "raster-dem",
        url: defaults.terrainSourceURL,
      });

      // Setting up the terrain with a 0 exaggeration factor
      // so it loads ~seamlessly and then can grow from there
      this.setTerrain({
        source: defaults.terrainSourceId,
        exaggeration: 0,
      });
    };

    // The terrain has already been loaded,
    // we just update the exaggeration.
    if (this.getTerrain()) {
      this.isTerrainEnabled = true;
      this.growTerrain(exaggeration);
      return;
    }

    if (this.loaded() || this.isTerrainEnabled) {
      addTerrain();
    } else {
      this.once("load", () => {
        if (this.getTerrain() && this.getSource(defaults.terrainSourceId)) {
          return;
        }
        addTerrain();
      });
    }
  }

  /**
   * Disable the 3D terrain visualization
   */
  disableTerrain() {
    // It could be disabled already
    if (!this.terrain) {
      return;
    }

    this.isTerrainEnabled = false;

    const startTime = performance.now();
    // This is supposedly 0, but it could be something else (e.g. already in the middle of growing, or user defined other)
    const currentExaggeration = this.terrain.exaggeration;

    // This is again called in a requestAnimationFrame ~loop, until the terrain has grown enough
    // that it has reached the target
    const updateExaggeration = () => {
      if (!this.terrain) {
        return;
      }

      // If the growing animation is triggered while flattening is in progress.
      // We exit the flatening
      if (this.terrainGrowing) {
        return;
      }

      // normalized value in interval [0, 1] of where we are currently in the animation loop
      const positionInLoop = (performance.now() - startTime) / this.terrainAnimationDuration;

      // At disabling, this should be togled fo both the setTerrain() (at the end of the animation)
      // and also just before triggerRepain(), this is why we moved it this high
      this._elevationFreeze = false;

      // The animation goes on until we reached 99% of the growing sequence duration
      if (positionInLoop < 0.99) {
        const exaggerationFactor = (1 - positionInLoop) ** 4;
        const newExaggeration = currentExaggeration * exaggerationFactor;
        this.terrain.exaggeration = newExaggeration;
        requestAnimationFrame(updateExaggeration);
      } else {
        this.terrain.exaggeration = 0;
        this.terrainGrowing = false;
        this.terrainFlattening = false;

        // @ts-expect-error - https://github.com/maplibre/maplibre-gl-js/issues/2992
        this.setTerrain();
        if (this.getSource(defaults.terrainSourceId)) {
          this.removeSource(defaults.terrainSourceId);
        }
        this.fire("terrainAnimationStop", { terrain: null });
      }

      this.triggerRepaint();
    };

    if (!this.terrainGrowing && !this.terrainFlattening) {
      this.fire("terrainAnimationStart", { terrain: this.terrain });
    }

    this.terrainGrowing = false;
    this.terrainFlattening = true;
    requestAnimationFrame(updateExaggeration);
  }

  /**
   * Sets the 3D terrain exageration factor.
   * If the terrain was not enabled prior to the call of this method,
   * the method `.enableTerrain()` will be called.
   * If `animate` is `true`, the terrain transformation will be animated in the span of 1 second.
   * If `animate` is `false`, no animated transition to the newly defined exaggeration.
   */
  setTerrainExaggeration(exaggeration: number, animate = true) {
    if (!animate && this.terrain) {
      this.terrainExaggeration = exaggeration;
      this.terrain.exaggeration = exaggeration;
      this.triggerRepaint();
    } else {
      this.enableTerrain(exaggeration);
    }
  }

  /**
   * Perform an action when the style is ready. It could be at the moment of calling this method
   * or later.
   */
  private onStyleReady(cb: () => void) {
    if (this.isStyleLoaded()) {
      cb();
    } else {
      this.once("styledata", () => {
        cb();
      });
    }
  }

  async fitToIpBounds() {
    const ipGeolocateResult = await geolocation.info();
    this.fitBounds(ipGeolocateResult.country_bounds as [number, number, number, number], {
      duration: 0,
      padding: 100,
    });
  }

  async centerOnIpPoint(zoom: number | undefined) {
    const ipGeolocateResult = await geolocation.info();
    this.jumpTo({
      center: [ipGeolocateResult?.longitude ?? 0, ipGeolocateResult?.latitude ?? 0],
      zoom: zoom || 11,
    });
  }

  getCameraHash() {
    const hashBin = new Float32Array(5);
    const center = this.getCenter();
    hashBin[0] = center.lng;
    hashBin[1] = center.lat;
    hashBin[2] = this.getZoom();
    hashBin[3] = this.getPitch();
    hashBin[4] = this.getBearing();
    return Base64.fromUint8Array(new Uint8Array(hashBin.buffer));
  }

  /**
   * Get the SDK config object.
   * This is convenient to dispatch the SDK configuration to externally built layers
   * that do not directly have access to the SDK configuration but do have access to a Map instance.
   */
  getSdkConfig(): SdkConfig {
    return config;
  }

  /**
   * Get the MapTiler session ID. Convenient to dispatch to externaly built component
   * that do not directly have access to the SDK configuration but do have access to a Map instance.
   * @returns
   */
  getMaptilerSessionId(): string {
    return MAPTILER_SESSION_ID;
  }

  /**
   *  Updates the requestManager's transform request with a new function.
   *
   * @param transformRequest A callback run before the Map makes a request for an external URL. The callback can be used to modify the url, set headers, or set the credentials property for cross-origin requests.
   *    Expected to return an object with a `url` property and optionally `headers` and `credentials` properties
   *
   * @returns {Map} `this`
   *
   *  @example
   *  map.setTransformRequest((url: string, resourceType: string) => {});
   */
  override setTransformRequest(transformRequest: RequestTransformFunction): this {
    super.setTransformRequest(combineTransformRequest(transformRequest));
    return this;
  }
}<|MERGE_RESOLUTION|>--- conflicted
+++ resolved
@@ -186,11 +186,8 @@
   private forceLanguageUpdate: boolean;
   private languageAlwaysBeenStyle: boolean;
   private isReady = false;
-<<<<<<< HEAD
+  private terrainAnimationDuration = 1000;
   private monitoredStyleUrls!: Set<string>;
-=======
-  private terrainAnimationDuration = 1000;
->>>>>>> 01879fb0
 
   constructor(options: MapOptions) {
     displayNoWebGlWarning(options.container);
