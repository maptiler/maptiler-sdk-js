import maplibregl, { typeOf } from "maplibre-gl";
import { Base64 } from "js-base64";
import type {
  StyleSpecification,
  MapOptions as MapOptionsML,
  ControlPosition,
  StyleSwapOptions,
  StyleOptions,
  MapDataEvent,
  Tile,
  RasterDEMSourceSpecification,
  RequestTransformFunction,
  Source,
  LayerSpecification,
  SourceSpecification,
  CustomLayerInterface,
  FilterSpecification,
  StyleSetterOptions,
  DataDrivenPropertyValueSpecification,
  PropertyValueSpecification,
  ExpressionSpecification,
} from "maplibre-gl";
import { ReferenceMapStyle, MapStyleVariant } from "@maptiler/client";
import { config, MAPTILER_SESSION_ID, SdkConfig } from "./config";
import { defaults } from "./defaults";
import { MaptilerLogoControl } from "./MaptilerLogoControl";
import {
  combineTransformRequest,
  enableRTL,
  isUUID,
  jsonParseNoThrow,
} from "./tools";
import {
  getBrowserLanguage,
  isLanguageSupported,
  Language,
  LanguageString,
} from "./language";
import { styleToStyle } from "./mapstyle";
import { MaptilerTerrainControl } from "./MaptilerTerrainControl";
import { MaptilerNavigationControl } from "./MaptilerNavigationControl";
import { geolocation } from "@maptiler/client";
import { MaptilerGeolocateControl } from "./MaptilerGeolocateControl";
import { AttributionControl } from "./AttributionControl";
import { ScaleControl } from "./ScaleControl";
import { FullscreenControl } from "./FullscreenControl";
import {
  computeRampedOutlineWidth,
  generateRandomLayerName,
  generateRandomSourceName,
  getRandomColor,
<<<<<<< HEAD
  paintColorOptionsToPaintSpec,
  rampedOptionsToLayerPaintSpec,
=======
  paintColorOptionsToLineLayerPaintSpec,
  rampedOptionsToLineLayerPaintSpec,
>>>>>>> e16bb50c
  PolylineLayerOptions,
  PolylgonLayerOptions,
  dashArrayMaker,
  PointLayerOptions,
  colorDrivenByProperty,
  radiusDrivenByProperty,
  DataDrivenStyle,
  opacityDrivenByProperty,
<<<<<<< HEAD
  HeatmapLayerOptions,
  heatmapIntensityFromColorRamp,
  rampedPropertyValueWeight,
  ZoomNumberValues,
  radiusDrivenByPropertyHeatmap,
  PropertyValues,
=======
>>>>>>> e16bb50c
} from "./stylehelper";
import { gpx, gpxOrKml, kml } from "./converters";
import { ColorRamp, ColorRampCollection } from "./colorramp";
<<<<<<< HEAD
=======
import Minimap from "./Minimap";
import type { MinimapOptionsInput } from "./Minimap";
import type { Geometry, FeatureCollection, GeoJsonProperties } from "geojson";
>>>>>>> e16bb50c

export type LoadWithTerrainEvent = {
  type: "loadWithTerrain";
  target: Map;
  terrain: {
    source: string;
    exaggeration: number;
  };
};

export const GeolocationType: {
  POINT: "POINT";
  COUNTRY: "COUNTRY";
} = {
  POINT: "POINT",
  COUNTRY: "COUNTRY",
} as const;

type MapTerrainDataEvent = MapDataEvent & {
  isSourceLoaded: boolean;
  tile: Tile;
  sourceId: string;
  source: RasterDEMSourceSpecification;
};

/**
 * Options to provide to the `Map` constructor
 */
export type MapOptions = Omit<MapOptionsML, "style" | "maplibreLogo"> & {
  /**
   * Style of the map. Can be:
   * - a full style URL (possibly with API key)
   * - a shorthand with only the MapTIler style name (eg. `"streets-v2"`)
   * - a longer form with the prefix `"maptiler://"` (eg. `"maptiler://streets-v2"`)
   */
  style?: ReferenceMapStyle | MapStyleVariant | StyleSpecification | string;

  /**
   * Define the language of the map. This can be done directly with a language ISO code (eg. "en")
   * or with a built-in shorthand (eg. Language.ENGLISH).
   * Note that this is equivalent to setting the `config.primaryLanguage` and will overwrite it.
   */
  language?: LanguageString;

  /**
   * Define the MapTiler Cloud API key to be used. This is strictly equivalent to setting
   * `config.apiKey` and will overwrite it.
   */
  apiKey?: string;

  /**
   * Shows or hides the MapTiler logo in the bottom left corner.
   *
   * For paid plans:
   * - `true` shows MapTiler logo
   * - `false` hodes MapTiler logo
   * - default: `false` (hide)
   *
   * For free plans: MapTiler logo always shows, regardless of the value.
   */
  maptilerLogo?: boolean;

  /**
   * Enables 3D terrain if `true`. (default: `false`)
   */
  terrain?: boolean;

  /**
   * Exaggeration factor of the terrain. (default: `1`, no exaggeration)
   */
  terrainExaggeration?: number;

  /**
   * Show the navigation control. (default: `true`, will hide if `false`)
   */
  navigationControl?: boolean | ControlPosition;

  /**
   * Show the terrain control. (default: `false`, will show if `true`)
   */
  terrainControl?: boolean | ControlPosition;

  /**
   * Show the geolocate control. (default: `true`, will hide if `false`)
   */
  geolocateControl?: boolean | ControlPosition;

  /**
   * Show the scale control. (default: `false`, will show if `true`)
   */
  scaleControl?: boolean | ControlPosition;

  /**
   * Show the full screen control. (default: `false`, will show if `true`)
   */
  fullscreenControl?: boolean | ControlPosition;

  /**
   * Display a minimap in a user defined corner of the map. (default: `bottom-left` corner)
   * If set to true, the map will assume it is a minimap and forego the attribution control.
   */
  minimap?: boolean | ControlPosition | MinimapOptionsInput;

  /**
   * attributionControl
   */
  forceNoAttributionControl?: boolean;

  /**
   * Method to position the map at a given geolocation. Only if:
   * - `hash` is `false`
   * - `center` is not provided
   *
   * If the value is `true` of `"POINT"` (given by `GeolocationType.POINT`) then the positionning uses the MapTiler Cloud
   * Geolocation to find the non-GPS location point.
   * The zoom level can be provided in the `Map` constructor with the `zoom` option or will be `13` if not provided.
   *
   * If the value is `"COUNTRY"` (given by `GeolocationType.COUNTRY`) then the map is centered around the bounding box of the country.
   * In this case, the `zoom` option will be ignored.
   *
   * If the value is `false`, no geolocation is performed and the map centering and zooming depends on other options or on
   * the built-in defaults.
   *
   * If this option is non-false and the options `center` is also provided, then `center` prevails.
   *
   * Default: `false`
   */
  geolocate?: (typeof GeolocationType)[keyof typeof GeolocationType] | boolean;
};

/**
 * The Map class can be instanciated to display a map in a `<div>`
 */
export class Map extends maplibregl.Map {
  private isTerrainEnabled = false;
  private terrainExaggeration = 1;
  private primaryLanguage: LanguageString;
  private terrainGrowing = false;
  private terrainFlattening = false;
  private minimap?: Minimap;
  private forceLanguageUpdate: boolean;
  private languageAlwaysBeenStyle: boolean;

  constructor(options: MapOptions) {
    if (options.apiKey) {
      config.apiKey = options.apiKey;
    }

    const style = styleToStyle(options.style);
    const hashPreConstructor = location.hash;

    if (!config.apiKey) {
      console.warn(
        "MapTiler Cloud API key is not set. Visit https://maptiler.com and try Cloud for free!",
      );
    }

    // calling the map constructor with full length style
    super({
      ...options,
      style,
      maplibreLogo: false,
      transformRequest: combineTransformRequest(options.transformRequest),
    });

    this.primaryLanguage = options.language ?? config.primaryLanguage;
    this.forceLanguageUpdate =
      this.primaryLanguage === Language.STYLE ||
      this.primaryLanguage === Language.STYLE_LOCK
        ? false
        : true;
    this.languageAlwaysBeenStyle = this.primaryLanguage === Language.STYLE;
    this.terrainExaggeration =
      options.terrainExaggeration ?? this.terrainExaggeration;

    // Map centering and geolocation
    this.once("styledata", async () => {
      // Not using geolocation centering if...

      // the geolcoate option is not provided or is falsy
      if (!options.geolocate) {
        return;
      }

      // ... a center is provided in options
      if (options.center) {
        return;
      }

      // ... the hash option is enabled and a hash is present in the URL
      if (options.hash && !!hashPreConstructor) {
        return;
      }

      // If the geolocation is set to COUNTRY:
      try {
        if (options.geolocate === GeolocationType.COUNTRY) {
          await this.fitToIpBounds();
          return;
        }
      } catch (e) {
        // not raising
        console.warn((e as Error).message);
      }

      // As a fallback, we want to center the map on the visitor. First with IP geolocation...
      let ipLocatedCameraHash: string;
      try {
        await this.centerOnIpPoint(options.zoom);
        ipLocatedCameraHash = this.getCameraHash();
      } catch (e) {
        // not raising
        console.warn((e as Error).message);
      }

      // A more precise localization

      // This more advanced localization is commented out because the easeTo animation
      // triggers an error if the terrain grow is enabled (due to being nable to project the center while moving)

      // Then, the get a more precise location, we rely on the browser location, but only if it was already granted
      // before (we don't want to ask wih a popup at launch time)
      const locationResult = await navigator.permissions.query({
        name: "geolocation",
      });

      if (locationResult.state === "granted") {
        navigator.geolocation.getCurrentPosition(
          // success callback
          (data) => {
            // If the user has already moved since the ip location, then we no longer want to move the center
            if (ipLocatedCameraHash !== this.getCameraHash()) {
              return;
            }

            if (this.terrain) {
              this.easeTo({
                center: [data.coords.longitude, data.coords.latitude],
                zoom: options.zoom || 12,
                duration: 2000,
              });
            } else {
              this.once("terrain", () => {
                this.easeTo({
                  center: [data.coords.longitude, data.coords.latitude],
                  zoom: options.zoom || 12,
                  duration: 2000,
                });
              });
            }
          },

          // error callback
          null,

          // options
          {
            maximumAge: 24 * 3600 * 1000, // a day in millisec
            timeout: 5000, // milliseconds
            enableHighAccuracy: false,
          },
        );
      }
    });

    // If the config includes language changing, we must update the map language
    this.on("styledata", () => {
      this.setPrimaryLanguage(this.primaryLanguage);
    });

    // this even is in charge of reaplying the terrain elevation after the
    // style has changed because depending on the src/tgt style,
    // the style logic is not always able to resolve the application of terrain
    this.on("styledata", () => {
      // the styling resolver did no manage to reaply the terrain,
      // so let's reload it
      if (this.getTerrain() === null && this.isTerrainEnabled) {
        this.enableTerrain(this.terrainExaggeration);
      }
    });

    // load the Right-to-Left text plugin (will happen only once)
    this.once("load", async () => {
      enableRTL();
    });

    // Update logo and attibution
    this.once("load", async () => {
      let tileJsonContent = { logo: null };

      try {
        const possibleSources = Object.keys(this.style.sourceCaches)
          .map((sourceName) => this.getSource(sourceName))
          .filter(
            (s: Source | undefined) =>
              s &&
              "url" in s &&
              typeof s.url === "string" &&
              s?.url.includes("tiles.json"),
          );

        const styleUrl = new URL(
          (possibleSources[0] as maplibregl.VectorTileSource).url,
        );

        if (!styleUrl.searchParams.has("key")) {
          styleUrl.searchParams.append("key", config.apiKey);
        }

        const tileJsonRes = await fetch(styleUrl.href);
        tileJsonContent = await tileJsonRes.json();
      } catch (e) {
        // No tiles.json found (should not happen on maintained styles)
      }

      // The attribution and logo must show when required
      if (options.forceNoAttributionControl !== true) {
        if ("logo" in tileJsonContent && tileJsonContent.logo) {
          const logoURL: string = tileJsonContent.logo;

          this.addControl(
            new MaptilerLogoControl({ logoURL }),
            options.logoPosition,
          );

          // if attribution in option is `false` but the the logo shows up in the tileJson, then the attribution must show anyways
          if (options.attributionControl === false) {
            this.addControl(
              new AttributionControl({
                customAttribution: options.customAttribution,
              }),
            );
          }
        } else if (options.maptilerLogo) {
          this.addControl(new MaptilerLogoControl(), options.logoPosition);
        }
      }

      // the other controls at init time but be after
      // (due to the async nature of logo control)

      // By default, no scale control
      if (options.scaleControl) {
        // default position, if not provided, is top left corner
        const position = (
          options.scaleControl === true || options.scaleControl === undefined
            ? "bottom-right"
            : options.scaleControl
        ) as ControlPosition;

        const scaleControl = new ScaleControl({ unit: config.unit });
        this.addControl(scaleControl, position);
        config.on("unit", (unit) => {
          scaleControl.setUnit(unit);
        });
      }

      if (options.navigationControl !== false) {
        // default position, if not provided, is top left corner
        const position = (
          options.navigationControl === true ||
          options.navigationControl === undefined
            ? "top-right"
            : options.navigationControl
        ) as ControlPosition;
        this.addControl(new MaptilerNavigationControl(), position);
      }

      if (options.geolocateControl !== false) {
        // default position, if not provided, is top left corner
        const position = (
          options.geolocateControl === true ||
          options.geolocateControl === undefined
            ? "top-right"
            : options.geolocateControl
        ) as ControlPosition;

        this.addControl(
          // new maplibregl.GeolocateControl({
          new MaptilerGeolocateControl({
            positionOptions: {
              enableHighAccuracy: true,
              maximumAge: 0,
              timeout: 6000 /* 6 sec */,
            },
            fitBoundsOptions: {
              maxZoom: 15,
            },
            trackUserLocation: true,
            showAccuracyCircle: true,
            showUserLocation: true,
          }),
          position,
        );
      }

      if (options.terrainControl) {
        // default position, if not provided, is top left corner
        const position = (
          options.terrainControl === true ||
          options.terrainControl === undefined
            ? "top-right"
            : options.terrainControl
        ) as ControlPosition;
        this.addControl(new MaptilerTerrainControl(), position);
      }

      // By default, no fullscreen control
      if (options.fullscreenControl) {
        // default position, if not provided, is top left corner
        const position = (
          options.fullscreenControl === true ||
          options.fullscreenControl === undefined
            ? "top-right"
            : options.fullscreenControl
        ) as ControlPosition;

        this.addControl(new FullscreenControl({}), position);
      }
    });

    // Creating a custom event: "loadWithTerrain"
    // that fires only once when both:
    // - the map has full loaded (corresponds to the the "load" event)
    // - the terrain has loaded (corresponds to the "terrain" event with terrain beion non-null)
    // This custom event is necessary to wait for when the map is instanciated with `terrain: true`
    // and some animation (flyTo, easeTo) are running from the begining.
    let loadEventTriggered = false;
    let terrainEventTriggered = false;
    let terrainEventData: LoadWithTerrainEvent;

    this.once("load", () => {
      loadEventTriggered = true;
      if (terrainEventTriggered) {
        this.fire("loadWithTerrain", terrainEventData);
      }
    });

    this.once("style.load", () => {
      const { minimap } = options;
      if (typeof minimap === "object") {
        const {
          zoom,
          center,
          style,
          language,
          apiKey,
          maptilerLogo,
          antialias,
          refreshExpiredTiles,
          maxBounds,
          scrollZoom,
          minZoom,
          maxZoom,
          boxZoom,
          locale,
          fadeDuration,
          crossSourceCollisions,
          clickTolerance,
          bounds,
          fitBoundsOptions,
          pixelRatio,
          validateStyle,
        } = options;
        this.minimap = new Minimap(minimap, {
          zoom,
          center,
          style,
          language,
          apiKey,
          container: "null",
          maptilerLogo,
          antialias,
          refreshExpiredTiles,
          maxBounds,
          scrollZoom,
          minZoom,
          maxZoom,
          boxZoom,
          locale,
          fadeDuration,
          crossSourceCollisions,
          clickTolerance,
          bounds,
          fitBoundsOptions,
          pixelRatio,
          validateStyle,
        });
        this.addControl(this.minimap, minimap.position ?? "bottom-left");
      } else if (minimap === true) {
        this.minimap = new Minimap({}, options);
        this.addControl(this.minimap, "bottom-left");
      } else if (minimap !== undefined && minimap !== false) {
        this.minimap = new Minimap({}, options);
        this.addControl(this.minimap, minimap);
      }
    });

    const terrainCallback = (evt: LoadWithTerrainEvent) => {
      if (!evt.terrain) return;
      terrainEventTriggered = true;
      terrainEventData = {
        type: "loadWithTerrain",
        target: this,
        terrain: evt.terrain,
      };
      this.off("terrain", terrainCallback);

      if (loadEventTriggered) {
        this.fire("loadWithTerrain", terrainEventData as LoadWithTerrainEvent);
      }
    };

    this.on("terrain", terrainCallback);

    // enable 3D terrain if provided in options
    if (options.terrain) {
      this.enableTerrain(
        options.terrainExaggeration ?? this.terrainExaggeration,
      );
    }
  }

  /**
   * Awaits for _this_ Map instance to be "loaded" and returns a Promise to the Map.
   * If _this_ Map instance is already loaded, the Promise is resolved directly,
   * otherwise, it is resolved as a result of the "load" event.
   * @returns
   */
  async onLoadAsync() {
    return new Promise<Map>((resolve) => {
      if (this.loaded()) {
        return resolve(this);
      }

      this.once("load", () => {
        resolve(this);
      });
    });
  }

  /**
   * Awaits for _this_ Map instance to be "loaded" as well as with terrain being non-null for the first time
   * and returns a Promise to the Map.
   * If _this_ Map instance is already loaded with terrain, the Promise is resolved directly,
   * otherwise, it is resolved as a result of the "loadWithTerrain" event.
   * @returns
   */
  async onLoadWithTerrainAsync() {
    return new Promise<Map>((resolve) => {
      if (this.loaded() && this.terrain) {
        return resolve(this);
      }

      this.once("loadWithTerrain", () => {
        resolve(this);
      });
    });
  }

  /**
   * Update the style of the map.
   * Can be:
   * - a full style URL (possibly with API key)
   * - a shorthand with only the MapTIler style name (eg. `"streets-v2"`)
   * - a longer form with the prefix `"maptiler://"` (eg. `"maptiler://streets-v2"`)
   */
  override setStyle(
    style:
      | null
      | ReferenceMapStyle
      | MapStyleVariant
      | StyleSpecification
      | string,
    options?: StyleSwapOptions & StyleOptions,
  ): this {
    this.minimap?.setStyle(style);
    this.forceLanguageUpdate = true;

    this.once("idle", () => {
      this.forceLanguageUpdate = false;
    });

    return super.setStyle(styleToStyle(style), options);
  }

  /**
   * Adds a [MapLibre style layer](https://maplibre.org/maplibre-style-spec/layers)
   * to the map's style.
   *
   * A layer defines how data from a specified source will be styled. Read more about layer types
   * and available paint and layout properties in the [MapLibre Style Specification](https://maplibre.org/maplibre-style-spec/layers).
   *
   * @param layer - The layer to add,
   * conforming to either the MapLibre Style Specification's [layer definition](https://maplibre.org/maplibre-style-spec/layers) or,
   * less commonly, the {@link CustomLayerInterface} specification.
   * The MapLibre Style Specification's layer definition is appropriate for most layers.
   *
   * @param beforeId - The ID of an existing layer to insert the new layer before,
   * resulting in the new layer appearing visually beneath the existing layer.
   * If this argument is not specified, the layer will be appended to the end of the layers array
   * and appear visually above all other layers.
   *
   * @returns `this`
   */
  addLayer(
    layer:
      | (LayerSpecification & {
          source?: string | SourceSpecification;
        })
      | CustomLayerInterface,
    beforeId?: string,
  ): this {
    this.minimap?.addLayer(layer, beforeId);
    return super.addLayer(layer, beforeId);
  }

  /**
   * Moves a layer to a different z-position.
   *
   * @param id - The ID of the layer to move.
   * @param beforeId - The ID of an existing layer to insert the new layer before. When viewing the map, the `id` layer will appear beneath the `beforeId` layer. If `beforeId` is omitted, the layer will be appended to the end of the layers array and appear above all other layers on the map.
   * @returns `this`
   *
   * @example
   * Move a layer with ID 'polygon' before the layer with ID 'country-label'. The `polygon` layer will appear beneath the `country-label` layer on the map.
   * ```ts
   * map.moveLayer('polygon', 'country-label');
   * ```
   */
  moveLayer(id: string, beforeId?: string): this {
    this.minimap?.moveLayer(id, beforeId);
    return super.moveLayer(id, beforeId);
  }

  /**
   * Removes the layer with the given ID from the map's style.
   *
   * An {@link ErrorEvent} will be fired if the image parameter is invald.
   *
   * @param id - The ID of the layer to remove
   * @returns `this`
   *
   * @example
   * If a layer with ID 'state-data' exists, remove it.
   * ```ts
   * if (map.getLayer('state-data')) map.removeLayer('state-data');
   * ```
   */
  removeLayer(id: string): this {
    this.minimap?.removeLayer(id);
    return super.removeLayer(id);
  }

  /**
   * Sets the zoom extent for the specified style layer. The zoom extent includes the
   * [minimum zoom level](https://maplibre.org/maplibre-style-spec/layers/#minzoom)
   * and [maximum zoom level](https://maplibre.org/maplibre-style-spec/layers/#maxzoom))
   * at which the layer will be rendered.
   *
   * Note: For style layers using vector sources, style layers cannot be rendered at zoom levels lower than the
   * minimum zoom level of the _source layer_ because the data does not exist at those zoom levels. If the minimum
   * zoom level of the source layer is higher than the minimum zoom level defined in the style layer, the style
   * layer will not be rendered at all zoom levels in the zoom range.
   */
  setLayerZoomRange(layerId: string, minzoom: number, maxzoom: number): this {
    this.minimap?.setLayerZoomRange(layerId, minzoom, maxzoom);
    return super.setLayerZoomRange(layerId, minzoom, maxzoom);
  }

  /**
   * Sets the filter for the specified style layer.
   *
   * Filters control which features a style layer renders from its source.
   * Any feature for which the filter expression evaluates to `true` will be
   * rendered on the map. Those that are false will be hidden.
   *
   * Use `setFilter` to show a subset of your source data.
   *
   * To clear the filter, pass `null` or `undefined` as the second parameter.
   */
  setFilter(
    layerId: string,
    filter?: FilterSpecification | null,
    options?: StyleSetterOptions,
  ): this {
    this.minimap?.setFilter(layerId, filter, options);
    return super.setFilter(layerId, filter, options);
  }

  /**
   * Sets the value of a paint property in the specified style layer.
   *
   * @param layerId - The ID of the layer to set the paint property in.
   * @param name - The name of the paint property to set.
   * @param value - The value of the paint property to set.
   * Must be of a type appropriate for the property, as defined in the [MapLibre Style Specification](https://maplibre.org/maplibre-style-spec/).
   * @param options - Options object.
   * @returns `this`
   * @example
   * ```ts
   * map.setPaintProperty('my-layer', 'fill-color', '#faafee');
   * ```
   */
  setPaintProperty(
    layerId: string,
    name: string,
    value: any,
    options?: StyleSetterOptions,
  ): this {
    this.minimap?.setPaintProperty(layerId, name, value, options);
    return super.setPaintProperty(layerId, name, value, options);
  }

  /**
   * Sets the value of a layout property in the specified style layer.
   * Layout properties define how the layer is styled.
   * Layout properties for layers of the same type are documented together.
   * Layers of different types have different layout properties.
   * See the [MapLibre Style Specification](https://maplibre.org/maplibre-style-spec/) for the complete list of layout properties.
   * @param layerId - The ID of the layer to set the layout property in.
   * @param name - The name of the layout property to set.
   * @param value - The value of the layout property to set.
   * Must be of a type appropriate for the property, as defined in the [MapLibre Style Specification](https://maplibre.org/maplibre-style-spec/).
   * @param options - Options object.
   * @returns `this`
   */
  setLayoutProperty(
    layerId: string,
    name: string,
    value: any,
    options?: StyleSetterOptions,
  ): this {
    this.minimap?.setLayoutProperty(layerId, name, value, options);
    return super.setLayoutProperty(layerId, name, value, options);
  }

  /**
   * Sets the value of the style's glyphs property.
   *
   * @param glyphsUrl - Glyph URL to set. Must conform to the [MapLibre Style Specification](https://maplibre.org/maplibre-style-spec/glyphs/).
   * @param options - Options object.
   * @returns `this`
   * @example
   * ```ts
   * map.setGlyphs('https://demotiles.maplibre.org/font/{fontstack}/{range}.pbf');
   * ```
   */
  setGlyphs(glyphsUrl: string | null, options?: StyleSetterOptions): this {
    this.minimap?.setGlyphs(glyphsUrl, options);
    return super.setGlyphs(glyphsUrl, options);
  }

  private getStyleLanguage(): string | null {
    if (!this.style.stylesheet.metadata) return null;
    if (typeof this.style.stylesheet.metadata !== "object") return null;

    if (
      "maptiler:language" in this.style.stylesheet.metadata &&
      typeof this.style.stylesheet.metadata["maptiler:language"] === "string"
    ) {
      return this.style.stylesheet.metadata["maptiler:language"];
    } else {
      return null;
    }
  }

  /**
   * Define the primary language of the map. Note that not all the languages shorthands provided are available.
   */
  setLanguage(language: LanguageString | string): void {
    this.minimap?.map?.setLanguage(language);
    this.onStyleReady(() => {
      this.setPrimaryLanguage(language);
    });
  }

  /**
   * Define the primary language of the map. Note that not all the languages shorthands provided are available.
   */

  private setPrimaryLanguage(language: LanguageString | string) {
    const styleLanguage = this.getStyleLanguage();

    // If the language is set to `STYLE` (which is the SDK default), but the language defined in
    // the style is `auto`, we need to bypass some verification and modify the languages anyway
    if (
      !(
        language === Language.STYLE &&
        (styleLanguage === Language.AUTO || styleLanguage === Language.VISITOR)
      )
    ) {
      if (language !== Language.STYLE) {
        this.languageAlwaysBeenStyle = false;
      }

      if (this.languageAlwaysBeenStyle) {
        return;
      }

      // No need to change the language
      if (this.primaryLanguage === language && !this.forceLanguageUpdate) {
        return;
      }
    }

    if (!isLanguageSupported(language as string)) {
      console.warn(`The language "${language}" is not supported.`);
      return;
    }

    if (this.primaryLanguage === Language.STYLE_LOCK) {
      console.warn(
        "The language cannot be changed because this map has been instantiated with the STYLE_LOCK language flag.",
      );
      return;
    }

    this.primaryLanguage = language as LanguageString;
    let languageNonStyle: LanguageString = language as LanguageString;

    // STYLE needs to be translated into one of the other language,
    // this is why it's addressed first
    if (language === Language.STYLE) {
      if (!styleLanguage) {
        console.warn("The style has no default languages.");
        return;
      }

      if (!isLanguageSupported(styleLanguage)) {
        console.warn("The language defined in the style is not valid.");
        return;
      }

      languageNonStyle = styleLanguage as LanguageString;
    }

    // may be overwritten below
    let langStr: string | LanguageString = Language.LOCAL;

    // will be overwritten below
    let replacer: ExpressionSpecification | string = `{${langStr}}`;

    if (languageNonStyle == Language.VISITOR) {
      langStr = getBrowserLanguage();
      replacer = [
        "case",
        ["all", ["has", langStr], ["has", Language.LOCAL]],
        [
          "case",
          ["==", ["get", langStr], ["get", Language.LOCAL]],
          ["get", Language.LOCAL],

          [
            "format",
            ["get", langStr],
            { "font-scale": 0.8 },
            "\n",
            ["get", Language.LOCAL],
            { "font-scale": 1.1 },
          ],
        ],

        ["get", Language.LOCAL],
      ];
    } else if (languageNonStyle == Language.VISITOR_ENGLISH) {
      langStr = Language.ENGLISH;
      replacer = [
        "case",
        ["all", ["has", langStr], ["has", Language.LOCAL]],
        [
          "case",
          ["==", ["get", langStr], ["get", Language.LOCAL]],
          ["get", Language.LOCAL],

          [
            "format",
            ["get", langStr],
            { "font-scale": 0.8 },
            "\n",
            ["get", Language.LOCAL],
            { "font-scale": 1.1 },
          ],
        ],
        ["get", Language.LOCAL],
      ];
    } else if (languageNonStyle === Language.AUTO) {
      langStr = getBrowserLanguage();
      replacer = [
        "case",
        ["has", langStr],
        ["get", langStr],
        ["get", Language.LOCAL],
      ];
    }

    // This is for using the regular names as {name}
    else if (languageNonStyle === Language.LOCAL) {
      langStr = Language.LOCAL;
      replacer = `{${langStr}}`;
    }

    // This section is for the regular language ISO codes
    else {
      langStr = languageNonStyle;
      replacer = [
        "case",
        ["has", langStr],
        ["get", langStr],
        ["get", Language.LOCAL],
      ];
    }

    const { layers } = this.getStyle();

    for (const { id, layout } of layers) {
      if (!layout) {
        continue;
      }

      if (!("text-field" in layout)) {
        continue;
      }

      const textFieldLayoutProp = this.getLayoutProperty(id, "text-field");

      // If the label is not about a name, then we don't translate it
      if (
        typeof textFieldLayoutProp === "string" &&
        (textFieldLayoutProp.toLowerCase().includes("ref") ||
          textFieldLayoutProp.toLowerCase().includes("housenumber"))
      ) {
        continue;
      }

      this.setLayoutProperty(id, "text-field", replacer);
    }
  }

  /**
   * Get the primary language
   * @returns
   */
  getPrimaryLanguage(): LanguageString {
    return this.primaryLanguage;
  }

  /**
   * Get the exaggeration factor applied to the terrain
   * @returns
   */
  getTerrainExaggeration(): number {
    return this.terrainExaggeration;
  }

  /**
   * Know if terrian is enabled or not
   * @returns
   */
  hasTerrain(): boolean {
    return this.isTerrainEnabled;
  }

  private growTerrain(exaggeration: number, durationMs = 1000) {
    // This method assumes the terrain is already built
    if (!this.terrain) {
      return;
    }

    const startTime = performance.now();
    // This is supposedly 0, but it could be something else (e.g. already in the middle of growing, or user defined other)
    const currentExaggeration = this.terrain.exaggeration;
    const deltaExaggeration = exaggeration - currentExaggeration;

    // This is again called in a requestAnimationFrame ~loop, until the terrain has grown enough
    // that it has reached the target
    const updateExaggeration = () => {
      if (!this.terrain) {
        return;
      }

      // If the flattening animation is triggered while the growing animation
      // is running, then the flattening animation is stopped
      if (this.terrainFlattening) {
        return;
      }

      // normalized value in interval [0, 1] of where we are currently in the animation loop
      const positionInLoop = (performance.now() - startTime) / durationMs;

      // The animation goes on until we reached 99% of the growing sequence duration
      if (positionInLoop < 0.99) {
        const exaggerationFactor = 1 - Math.pow(1 - positionInLoop, 4);
        const newExaggeration =
          currentExaggeration + exaggerationFactor * deltaExaggeration;
        this.terrain.exaggeration = newExaggeration;
        requestAnimationFrame(updateExaggeration);
      } else {
        this.terrainGrowing = false;
        this.terrainFlattening = false;
        this.terrain.exaggeration = exaggeration;
      }

      this.triggerRepaint();
    };

    this.terrainGrowing = true;
    this.terrainFlattening = false;
    requestAnimationFrame(updateExaggeration);
  }

  /**
   * Enables the 3D terrain visualization
   */
  enableTerrain(exaggeration = this.terrainExaggeration) {
    if (exaggeration < 0) {
      console.warn("Terrain exaggeration cannot be negative.");
      return;
    }

    // This function is mapped to a map "data" event. It checks that the terrain
    // tiles are loaded and when so, it starts an animation to make the terrain grow
    const dataEventTerrainGrow = async (evt: MapTerrainDataEvent) => {
      if (!this.terrain) {
        return;
      }

      if (
        evt.type !== "data" ||
        evt.dataType !== "source" ||
        !("source" in evt)
      ) {
        return;
      }

      if (evt.sourceId !== "maptiler-terrain") {
        return;
      }

      const source = evt.source;

      if (source.type !== "raster-dem") {
        return;
      }

      if (!evt.isSourceLoaded) {
        return;
      }

      // We shut this event off because we want it to happen only once.
      // Yet, we cannot use the "once" method because only the last event of the series
      // has `isSourceLoaded` true
      this.off("data", dataEventTerrainGrow);

      this.growTerrain(exaggeration);
    };

    // This is put into a function so that it can be called regardless
    // of the loading state of _this_ the map instance
    const addTerrain = () => {
      // When style is changed,
      this.isTerrainEnabled = true;
      this.terrainExaggeration = exaggeration;

      // Mapping it to the "data" event so that we can check that the terrain
      // growing starts only when terrain tiles are loaded (to reduce glitching)
      this.on("data", dataEventTerrainGrow);

      this.addSource(defaults.terrainSourceId, {
        type: "raster-dem",
        url: defaults.terrainSourceURL,
      });

      // Setting up the terrain with a 0 exaggeration factor
      // so it loads ~seamlessly and then can grow from there
      this.setTerrain({
        source: defaults.terrainSourceId,
        exaggeration: 0,
      });
    };

    // The terrain has already been loaded,
    // we just update the exaggeration.
    if (this.getTerrain()) {
      this.isTerrainEnabled = true;
      this.growTerrain(exaggeration);
      return;
    }

    if (this.loaded() || this.isTerrainEnabled) {
      addTerrain();
    } else {
      this.once("load", () => {
        if (this.getTerrain() && this.getSource(defaults.terrainSourceId)) {
          return;
        }
        addTerrain();
      });
    }
  }

  /**
   * Disable the 3D terrain visualization
   */
  disableTerrain() {
    // It could be disabled already
    if (!this.terrain) {
      return;
    }

    this.isTerrainEnabled = false;
    // this.stopFlattening = false;

    // Duration of the animation in millisec
    const animationLoopDuration = 1 * 1000;
    const startTime = performance.now();
    // This is supposedly 0, but it could be something else (e.g. already in the middle of growing, or user defined other)
    const currentExaggeration = this.terrain.exaggeration;

    // This is again called in a requestAnimationFrame ~loop, until the terrain has grown enough
    // that it has reached the target
    const updateExaggeration = () => {
      if (!this.terrain) {
        return;
      }

      // If the growing animation is triggered while flattening,
      // then we exist the flatening
      if (this.terrainGrowing) {
        return;
      }

      // normalized value in interval [0, 1] of where we are currently in the animation loop
      const positionInLoop =
        (performance.now() - startTime) / animationLoopDuration;

      // The animation goes on until we reached 99% of the growing sequence duration
      if (positionInLoop < 0.99) {
        const exaggerationFactor = Math.pow(1 - positionInLoop, 4);
        const newExaggeration = currentExaggeration * exaggerationFactor;
        this.terrain.exaggeration = newExaggeration;
        requestAnimationFrame(updateExaggeration);
      } else {
        this.terrain.exaggeration = 0;
        this.terrainGrowing = false;
        this.terrainFlattening = false;
        // @ts-expect-error - https://github.com/maplibre/maplibre-gl-js/issues/2992
        this.setTerrain();
        if (this.getSource(defaults.terrainSourceId)) {
          this.removeSource(defaults.terrainSourceId);
        }
      }

      this.triggerRepaint();
    };

    this.terrainGrowing = false;
    this.terrainFlattening = true;
    requestAnimationFrame(updateExaggeration);
  }

  /**
   * Sets the 3D terrain exageration factor.
   * If the terrain was not enabled prior to the call of this method,
   * the method `.enableTerrain()` will be called.
   * If `animate` is `true`, the terrain transformation will be animated in the span of 1 second.
   * If `animate` is `false`, no animated transition to the newly defined exaggeration.
   */
  setTerrainExaggeration(exaggeration: number, animate = true) {
    if (!animate && this.terrain) {
      this.terrainExaggeration = exaggeration;
      this.terrain.exaggeration = exaggeration;
      this.triggerRepaint();
    } else {
      this.enableTerrain(exaggeration);
    }
  }

  /**
   * Perform an action when the style is ready. It could be at the moment of calling this method
   * or later.
   */
  private onStyleReady(cb: () => void) {
    if (this.isStyleLoaded()) {
      cb();
    } else {
      this.once("styledata", () => {
        cb();
      });
    }
  }

  async fitToIpBounds() {
    const ipGeolocateResult = await geolocation.info();
    this.fitBounds(
      ipGeolocateResult.country_bounds as [number, number, number, number],
      {
        duration: 0,
        padding: 100,
      },
    );
  }

  async centerOnIpPoint(zoom: number | undefined) {
    const ipGeolocateResult = await geolocation.info();
    this.jumpTo({
      center: [
        ipGeolocateResult?.longitude ?? 0,
        ipGeolocateResult?.latitude ?? 0,
      ],
      zoom: zoom || 11,
    });
  }

  getCameraHash() {
    const hashBin = new Float32Array(5);
    const center = this.getCenter();
    hashBin[0] = center.lng;
    hashBin[1] = center.lat;
    hashBin[2] = this.getZoom();
    hashBin[3] = this.getPitch();
    hashBin[4] = this.getBearing();
    return Base64.fromUint8Array(new Uint8Array(hashBin.buffer));
  }

  /**
   * Get the SDK config object.
   * This is convenient to dispatch the SDK configuration to externally built layers
   * that do not directly have access to the SDK configuration but do have access to a Map instance.
   */
  getSdkConfig(): SdkConfig {
    return config;
  }

  /**
   * Get the MapTiler session ID. Convenient to dispatch to externaly built component
   * that do not directly have access to the SDK configuration but do have access to a Map instance.
   * @returns
   */
  getMaptilerSessionId(): string {
    return MAPTILER_SESSION_ID;
  }

  /**
   *  Updates the requestManager's transform request with a new function.
   *
   * @param transformRequest A callback run before the Map makes a request for an external URL. The callback can be used to modify the url, set headers, or set the credentials property for cross-origin requests.
   *    Expected to return an object with a `url` property and optionally `headers` and `credentials` properties
   *
   * @returns {Map} `this`
   *
   *  @example
   *  map.setTransformRequest((url: string, resourceType: string) => {});
   */
  override setTransformRequest(
    transformRequest: RequestTransformFunction,
  ): this {
    super.setTransformRequest(combineTransformRequest(transformRequest));
    return this;
  }

  /**
   * Add a polyline to the map from various sources and with builtin styling.
   * Compatible sources:
   * - gpx content as string
   * - gpx file from URL
   * - kml content from string
   * - kml from url
   * - geojson from url
   * - geojson content as string
   * - geojson content as JS object
   * - uuid of a MapTiler Cloud dataset
   *
   * The method also gives the possibility to add an outline layer (if `options.outline` is `true`)
   * and if so , the returned property `polylineOutlineLayerId` will be a string. As a result, two layers
   * would be added.
   *
   * The default styling creates a line layer of constant width of 3px, the color will be randomly picked
   * from a curated list of colors and the opacity will be 1.
   * If the outline is enabled, the outline width is of 1px at all zoom levels, the color is white and
   * the opacity is 1.
   *
   * Those style properties can be changed and ramped according to zoom level using an easier syntax.
   *
   */
  async addPolyline(
    options: PolylineLayerOptions,
    fetchOptions: RequestInit = {},
  ): Promise<{
    polylineLayerId: string;
    polylineOutlineLayerId: string;
    polylineSourceId: string;
  }> {
    // We need to have the sourceId of the sourceData
    if (!options.sourceId && !options.data) {
      throw new Error(
        "Creating a polyline layer requires an existing .sourceId or a valid .data property",
      );
    }

    // We are going to evaluate the content of .data, if provided
<<<<<<< HEAD
    let data = options.data as any;
=======
    let data = options.data;
>>>>>>> e16bb50c

    if (typeof data === "string") {
      // if options.data exists and is a uuid string, we consider that it points to a MapTiler Dataset
      if (isUUID(data)) {
        data = `https://api.maptiler.com/data/${options.data}/features.json?key=${config.apiKey}`;
      }

      // options.data could be a url to a .gpx file
      else if (data.split(".").pop()?.toLowerCase().trim() === "gpx") {
        // fetch the file
        const res = await fetch(data, fetchOptions);
        const gpxStr = await res.text();
        // Convert it to geojson. Will throw is invalid GPX content
        data = gpx(gpxStr);
      }

      // options.data could be a url to a .kml file
      else if (data.split(".").pop()?.toLowerCase().trim() === "kml") {
        // fetch the file
        const res = await fetch(data, fetchOptions);
        const kmlStr = await res.text();
        // Convert it to geojson. Will throw is invalid GPX content
        data = kml(kmlStr);
      } else {
        // From this point, we consider that the string content provided could
        // be the string content of one of the compatible format (GeoJSON, KML, GPX)
        const tmpData =
          jsonParseNoThrow<FeatureCollection<Geometry, GeoJsonProperties>>(
            data,
          ) ?? gpxOrKml(data);
        if (tmpData) data = tmpData;
      }

      if (!data) {
        throw new Error(
          "Polyline data was provided as string but is incompatible with valid formats.",
        );
      }
    }

    return this.addGeoJSONPolyline({
      ...options,
      data,
    });
  }

  /**
   * Add a polyline witgh optional outline from a GeoJSON object
   */
  private addGeoJSONPolyline(
    // The data or data source is expected to contain LineStrings or MultiLineStrings
    options: PolylineLayerOptions,
  ): {
    /**
     * ID of the main line layer
     */
    polylineLayerId: string;

    /**
     * ID of the outline layer (will be `""` if no outline)
     */
    polylineOutlineLayerId: string;

    /**
     * ID of the data source
     */
    polylineSourceId: string;
  } {
    if (options.layerId && this.getLayer(options.layerId)) {
      throw new Error(
        `A layer already exists with the layer id: ${options.layerId}`,
      );
    }

    const sourceId = options.sourceId ?? generateRandomSourceName();
    const layerId = options.layerId ?? generateRandomLayerName();

    const returnedInfo = {
      polylineLayerId: layerId,
      polylineOutlineLayerId: "",
      polylineSourceId: sourceId,
    };

    // A new source is added if the map does not have this sourceId and the data is provided
    if (options.data && !this.getSource(sourceId)) {
      // Adding the source
      this.addSource(sourceId, {
        type: "geojson",
        data: options.data,
      });
    }

    const lineWidth = options.lineWidth ?? 3;
    const lineColor = options.lineColor ?? getRandomColor();
    const lineOpacity = options.lineOpacity ?? 1;
    const lineBlur = options.lineBlur ?? 0;
    const lineGapWidth = options.lineGapWidth ?? 0;
    let lineDashArray = options.lineDashArray ?? null;
    const outlineWidth = options.outlineWidth ?? 1;
    const outlineColor = options.outlineColor ?? "#FFFFFF";
    const outlineOpacity = options.outlineOpacity ?? 1;
    const outlineBlur = options.outlineBlur ?? 0;

    if (typeof lineDashArray === "string") {
      lineDashArray = dashArrayMaker(lineDashArray);
    }

    // We want to create an outline for this line layer
    if (options.outline === true) {
      const outlineLayerId = `${layerId}_outline`;
      returnedInfo.polylineOutlineLayerId = outlineLayerId;

      this.addLayer(
        {
          id: outlineLayerId,
          type: "line",
          source: sourceId,
          layout: {
            "line-join": options.lineJoin ?? "round",
            "line-cap": options.lineCap ?? "round",
          },
          minzoom: options.minzoom ?? 0,
          maxzoom: options.maxzoom ?? 23,
          paint: {
            "line-opacity":
              typeof outlineOpacity === "number"
                ? outlineOpacity
                : rampedOptionsToLayerPaintSpec(outlineOpacity),
            "line-color":
              typeof outlineColor === "string"
                ? outlineColor
                : paintColorOptionsToPaintSpec(outlineColor),
            "line-width": computeRampedOutlineWidth(lineWidth, outlineWidth),
            "line-blur":
              typeof outlineBlur === "number"
                ? outlineBlur
                : rampedOptionsToLayerPaintSpec(outlineBlur),
          },
        },
        options.beforeId,
      );
    }

    this.addLayer(
      {
        id: layerId,
        type: "line",
        source: sourceId,
        layout: {
          "line-join": options.lineJoin ?? "round",
          "line-cap": options.lineCap ?? "round",
        },
        minzoom: options.minzoom ?? 0,
        maxzoom: options.maxzoom ?? 23,
        paint: {
          "line-opacity":
            typeof lineOpacity === "number"
              ? lineOpacity
              : rampedOptionsToLayerPaintSpec(lineOpacity),
          "line-color":
            typeof lineColor === "string"
              ? lineColor
              : paintColorOptionsToPaintSpec(lineColor),
          "line-width":
            typeof lineWidth === "number"
              ? lineWidth
<<<<<<< HEAD
              : rampedOptionsToLayerPaintSpec(lineWidth),
=======
              : rampedOptionsToLineLayerPaintSpec(lineWidth),
>>>>>>> e16bb50c

          "line-blur":
            typeof lineBlur === "number"
              ? lineBlur
              : rampedOptionsToLayerPaintSpec(lineBlur),

          "line-gap-width":
            typeof lineGapWidth === "number"
              ? lineGapWidth
              : rampedOptionsToLayerPaintSpec(lineGapWidth),

          // For some reasons passing "line-dasharray" with the value "undefined"
          // results in no showing the line while it should have the same behavior
          // of not adding the property "line-dasharray" as all.
          // As a workaround, we are inlining the addition of the prop with a conditional
          // which is less readable.
          ...(lineDashArray && { "line-dasharray": lineDashArray }),
        },
      },
      options.beforeId,
    );

    return returnedInfo;
  }

  /**
   * Add a polygon with styling options.
   */
  addPolygon(
    // this Feature collection is expected to contain on LineStrings and MultiLinestrings
    options: PolylgonLayerOptions,
  ): {
    /**
     * ID of the fill layer
     */
    polygonLayerId: string;

    /**
     * ID of the outline layer (will be `""` if no outline)
     */
    polygonOutlineLayerId: string;

    /**
     * ID of the source that contains the data
     */
    polygonSourceId: string;
  } {
    if (options.layerId && this.getLayer(options.layerId)) {
      throw new Error(
        `A layer already exists with the layer id: ${options.layerId}`,
      );
    }

    const sourceId = options.sourceId ?? generateRandomSourceName();
    const layerId = options.layerId ?? generateRandomLayerName();

    const returnedInfo = {
      polygonLayerId: layerId,
      polygonOutlineLayerId: options.outline ? `${layerId}_outline` : "",
      polygonSourceId: sourceId,
    };

    // A new source is added if the map does not have this sourceId and the data is provided
    if (options.data && !this.getSource(sourceId)) {

      let data: string | FeatureCollection = options.data;

      // If is a UUID, we extend it to be the URL to a MapTiler Cloud hosted dataset
      if (typeof data === "string" && isUUID(data)) {
        data = `https://api.maptiler.com/data/${data}/features.json?key=${config.apiKey}`;
      }

      // Adding the source
      this.addSource(sourceId, {
        type: "geojson",
        data: data,
      });
    }

    let outlineDashArray = options.outlineDashArray ?? null;
    const outlineWidth = options.outlineWidth ?? 1;
    const outlineColor = options.outlineColor ?? "#FFFFFF";
    const outlineOpacity = options.outlineOpacity ?? 1;
    const outlineBlur = options.outlineBlur ?? 0;
    const fillColor = options.fillColor ?? getRandomColor();
    const fillOpacity = options.fillOpacity ?? 1;
    const outlinePosition = options.outlinePosition ?? "center";
    const pattern = options.pattern ?? null;

    if (typeof outlineDashArray === "string") {
      outlineDashArray = dashArrayMaker(outlineDashArray);
    }

    const addLayers = (patternImageId: string | null = null) => {
      this.addLayer(
        {
          id: layerId,
          type: "fill",
          source: sourceId,
          minzoom: options.minzoom ?? 0,
          maxzoom: options.maxzoom ?? 23,
          paint: {
            "fill-color":
              typeof fillColor === "string"
                ? fillColor
                : paintColorOptionsToPaintSpec(fillColor),

            "fill-opacity":
              typeof fillOpacity === "number"
                ? fillOpacity
                : rampedOptionsToLayerPaintSpec(fillOpacity),

            // Adding a pattern if provided
            ...(patternImageId && { "fill-pattern": patternImageId }),
          },
        },
        options.beforeId,
      );

      // We want to create an outline for this line layer
      if (options.outline === true) {
        let computedOutlineOffset:
          | DataDrivenPropertyValueSpecification<number>
          | number;

        if (outlinePosition === "inside") {
          if (typeof outlineWidth === "number") {
            computedOutlineOffset = 0.5 * outlineWidth;
          } else {
            computedOutlineOffset = rampedOptionsToLayerPaintSpec(
              outlineWidth.map(({ zoom, value }) => ({
                zoom,
                value: 0.5 * value,
              })),
            );
          }
        } else if (outlinePosition === "outside") {
          if (typeof outlineWidth === "number") {
            computedOutlineOffset = -0.5 * outlineWidth;
          } else {
            computedOutlineOffset = rampedOptionsToLayerPaintSpec(
              outlineWidth.map((el) => ({
                zoom: el.zoom,
                value: -0.5 * el.value,
              })),
            );
          }
        } else {
          computedOutlineOffset = 0;
        }

        this.addLayer(
          {
            id: returnedInfo.polygonOutlineLayerId,
            type: "line",
            source: sourceId,
            layout: {
              "line-join": options.outlineJoin ?? "round",
              "line-cap": options.outlineCap ?? "butt",
            },
            minzoom: options.minzoom ?? 0,
            maxzoom: options.maxzoom ?? 23,
            paint: {
              "line-opacity":
                typeof outlineOpacity === "number"
                  ? outlineOpacity
                  : rampedOptionsToLayerPaintSpec(outlineOpacity),
              "line-color":
                typeof outlineColor === "string"
                  ? outlineColor
                  : paintColorOptionsToPaintSpec(outlineColor),
              "line-width":
                typeof outlineWidth === "number"
                  ? outlineWidth
                  : rampedOptionsToLayerPaintSpec(outlineWidth),
              "line-blur":
                typeof outlineBlur === "number"
                  ? outlineBlur
                  : rampedOptionsToLayerPaintSpec(outlineBlur),

              "line-offset": computedOutlineOffset,

              // For some reasons passing "line-dasharray" with the value "undefined"
              // results in no showing the line while it should have the same behavior
              // of not adding the property "line-dasharray" as all.
              // As a workaround, we are inlining the addition of the prop with a conditional
              // which is less readable.
              ...(outlineDashArray && {
                "line-dasharray":
                  outlineDashArray as PropertyValueSpecification<number[]>,
              }),
            },
          },
          options.beforeId,
        );
      }
    };

    if (pattern) {
      if (this.hasImage(pattern)) {
        addLayers(pattern);
      } else {
        this.loadImage(
          pattern,

          // (error?: Error | null, image?: HTMLImageElement | ImageBitmap | null, expiry?: ExpiryData | null)
          (
            error: Error | null | undefined,
            image: HTMLImageElement | ImageBitmap | null | undefined,
          ) => {
            // Throw an error if something goes wrong.
            if (error) {
              console.error("Could not load the pattern image.", error.message);
              return addLayers();
            }

            if (!image) {
              console.error(
                `An image cannot be created from the pattern URL ${pattern}.`,
              );
              return addLayers();
            }

            // Add the image to the map style, using the image URL as an ID
            this.addImage(pattern, image);

            addLayers(pattern);
          },
        );
      }
    } else {
      addLayers();
    }

    return returnedInfo;
  }













  /**
   * Add a polyline witgh optional outline from a GeoJSON object
   */
  addPoint(
    // The data or data source is expected to contain LineStrings or MultiLineStrings
    options: PointLayerOptions,
  ): {
    /**
     * ID of the unclustered point layer
     */
    pointLayerId: string;

    /**
     * ID of the clustered point layer (empty if `cluster` options id `false`)
     */
    clusterLayerId: string;

    /**
     * ID of the layer that shows the count of elements in each cluster (empty if `cluster` options id `false`)
     */
    labelLayerId: string;

    /**
     * ID of the data source
     */
    pointSourceId: string;
  } {
    if (options.layerId && this.getLayer(options.layerId)) {
      throw new Error(
        `A layer already exists with the layer id: ${options.layerId}`,
      );
    }

    const minPointRadius = options.minPointRadius ?? 10;
    const maxPointRadius = options.maxPointRadius ?? 50;
    const cluster = options.cluster ?? false;
    const nbDefaultDataDrivenStyleSteps =  20;
<<<<<<< HEAD
    const colorramp = Array.isArray(options.pointColor) ? options.pointColor : ColorRampCollection.TURBO.scale(10, options.cluster ? 10000 : 1000).resample("ease-out-square");
=======
    const colorramp = Array.isArray(options.pointColor) ? options.pointColor : ColorRampCollection.VIRIDIS.scale(10, options.cluster ? 10000 : 1000);
>>>>>>> e16bb50c
    const colorRampBounds = colorramp.getBounds();
    const sourceId = options.sourceId ?? generateRandomSourceName();
    const layerId = options.layerId ?? generateRandomLayerName();
    const showLabel = options.showLabel ?? cluster;
    const alignOnViewport = options.alignOnViewport ?? true;
    const outline = options.outline ?? false;
    const outlineOpacity = options.outlineOpacity ?? 1;
    const outlineWidth = options.outlineWidth ?? 1;
    const outlineColor = options.outlineColor ?? "#FFFFFF";
    let pointOpacity;
    const randomColor = getRandomColor();
<<<<<<< HEAD
    const zoomCompensation = options.zoomCompensation ?? true;
    const minzoom = options.minzoom ?? 0;
    const maxzoom = options.maxzoom ?? 23;
=======
>>>>>>> e16bb50c

    if (typeof options.pointOpacity === "number") {
      pointOpacity = options.pointOpacity;
    } else if (Array.isArray(options.pointOpacity)) {
<<<<<<< HEAD
      pointOpacity = rampedOptionsToLayerPaintSpec(options.pointOpacity);
=======
      pointOpacity = rampedOptionsToLineLayerPaintSpec(options.pointOpacity);
>>>>>>> e16bb50c
    } else if (options.cluster) {
      pointOpacity = opacityDrivenByProperty(colorramp, "point_count");
    } else if (options.property) {
      pointOpacity = opacityDrivenByProperty(colorramp, options.property);
    } else {
<<<<<<< HEAD
      pointOpacity = rampedOptionsToLayerPaintSpec([
        { zoom: minzoom, value: 0 },
        { zoom: minzoom + 0.25, value: 1 },
        { zoom: maxzoom - 0.25, value: 1 },
        { zoom: maxzoom, value: 0 },
      ]);
=======
      pointOpacity = 1;
>>>>>>> e16bb50c
    }

    const returnedInfo = {
      pointLayerId: layerId,
      clusterLayerId: "",
      labelLayerId: "",
      pointSourceId: sourceId,
    };

    // A new source is added if the map does not have this sourceId and the data is provided
    if (options.data && !this.getSource(sourceId)) {
<<<<<<< HEAD
      let data: string | FeatureCollection = options.data;

      // If is a UUID, we extend it to be the URL to a MapTiler Cloud hosted dataset
      if (typeof data === "string" && isUUID(data)) {
        data = `https://api.maptiler.com/data/${data}/features.json?key=${config.apiKey}`;
      }
      
      // Adding the source
      this.addSource(sourceId, {
        type: "geojson",
        data: data,
=======
      // Adding the source
      this.addSource(sourceId, {
        type: "geojson",
        data: options.data,
>>>>>>> e16bb50c
        cluster,
      });
    }


    if (cluster) {
      // If using clusters, the size and color of the circles (clusters) are driven by the 
      // numbner of elements they contain and cannot be driven by the zoom level or a property

      returnedInfo.clusterLayerId = `${layerId}_cluster`;

      const clusterStyle: DataDrivenStyle = Array.from({length: nbDefaultDataDrivenStyleSteps}, (_, i) => {
        const value = colorRampBounds.min + i * (colorRampBounds.max - colorRampBounds.min) / (nbDefaultDataDrivenStyleSteps - 1);
        return {
          value, 
          pointRadius: minPointRadius + (maxPointRadius - minPointRadius) * Math.pow(i / (nbDefaultDataDrivenStyleSteps - 1), 0.5) ,
          color: colorramp.getColorHex(value), 
        }
      });
      
      this.addLayer({
          id: returnedInfo.clusterLayerId,
          type: 'circle',
          source: sourceId,
          filter: ['has', 'point_count'],
          paint: {
            // 'circle-color': options.pointColor ?? colorDrivenByProperty(clusterStyle, "point_count"),
            'circle-color': typeof options.pointColor === "string" 
              ? options.pointColor
<<<<<<< HEAD
              : colorDrivenByProperty(clusterStyle, "point_count"),
              // : Array.isArray(options.pointColor)
              //   ? colorDrivenByProperty(clusterStyle, "point_count")
              //   : randomColor,
=======
              : Array.isArray(options.pointColor)
                ? colorDrivenByProperty(clusterStyle, "point_count")
                : randomColor,
>>>>>>> e16bb50c
              
              
              // ?? options.colorRamp ? colorDrivenByProperty(clusterStyle, "point_count") : randomColor,
            'circle-radius': typeof options.pointRadius === "number" 
              ? options.pointRadius
              : Array.isArray(options.pointRadius)
<<<<<<< HEAD
                ? rampedOptionsToLayerPaintSpec(options.pointRadius)
=======
                ? rampedOptionsToLineLayerPaintSpec(options.pointRadius)
>>>>>>> e16bb50c
                : radiusDrivenByProperty(clusterStyle, "point_count", false),

            'circle-pitch-alignment': alignOnViewport ? "viewport" : "map",
            'circle-pitch-scale': 'map', // scale with camera distance regardless of viewport/biewport alignement
            'circle-opacity': pointOpacity,
            ...(outline && {
              "circle-stroke-opacity": typeof outlineOpacity === "number"
                ? outlineOpacity
<<<<<<< HEAD
                : rampedOptionsToLayerPaintSpec(outlineOpacity),
  
              "circle-stroke-width": typeof outlineWidth === "number"
                ? outlineWidth
                : rampedOptionsToLayerPaintSpec(outlineWidth),
  
              "circle-stroke-color": typeof outlineColor === "string"
                ? outlineColor
                : paintColorOptionsToPaintSpec(outlineColor),
            }),
          },
          minzoom,
          maxzoom,
=======
                : rampedOptionsToLineLayerPaintSpec(outlineOpacity),
  
              "circle-stroke-width": typeof outlineWidth === "number"
                ? outlineWidth
                : rampedOptionsToLineLayerPaintSpec(outlineWidth),
  
              "circle-stroke-color": typeof outlineColor === "string"
                ? outlineColor
                : paintColorOptionsToLineLayerPaintSpec(outlineColor),
            }),
          },
          minzoom: options.minzoom ?? 0,
          maxzoom: options.maxzoom ?? 23,
>>>>>>> e16bb50c
        },
        options.beforeId
      );



      // Adding the layer of unclustered point (visible only when ungrouped)
      this.addLayer({
        id: returnedInfo.pointLayerId,
        type: 'circle',
        source: sourceId,
        filter: ['!', ['has', 'point_count']],
        paint: {
          'circle-pitch-alignment': alignOnViewport ? "viewport" : "map",
          'circle-pitch-scale': 'map', // scale with camera distance regardless of viewport/biewport alignement
          // 'circle-color':  options.pointColor ?? clusterStyle[0].color,
          'circle-color': typeof options.pointColor === "string" 
          ? options.pointColor
<<<<<<< HEAD
          : colorramp.getColorHex(colorramp.getBounds().min),
          // : colorDrivenByProperty(clusterStyle, "point_count"),
          // : Array.isArray(options.pointColor)
          //   ? colorDrivenByProperty(clusterStyle, "point_count")
          //   : randomColor,
          'circle-radius': typeof options.pointRadius === "number"
            ? options.pointRadius
            : Array.isArray(options.pointRadius)
              ? rampedOptionsToLayerPaintSpec(options.pointRadius)
=======
          : Array.isArray(options.pointColor)
            ? colorDrivenByProperty(clusterStyle, "point_count")
            : randomColor,
          'circle-radius': typeof options.pointRadius === "number"
            ? options.pointRadius
            : Array.isArray(options.pointRadius)
              ? rampedOptionsToLineLayerPaintSpec(options.pointRadius)
>>>>>>> e16bb50c
              : clusterStyle[0].pointRadius * 0.75,
          'circle-opacity': pointOpacity,
          ...(outline && {
            "circle-stroke-opacity": typeof outlineOpacity === "number"
              ? outlineOpacity
<<<<<<< HEAD
              : rampedOptionsToLayerPaintSpec(outlineOpacity),

            "circle-stroke-width": typeof outlineWidth === "number"
              ? outlineWidth
              : rampedOptionsToLayerPaintSpec(outlineWidth),

            "circle-stroke-color": typeof outlineColor === "string"
              ? outlineColor
              : paintColorOptionsToPaintSpec(outlineColor),
          }),
        },
        minzoom,
        maxzoom,
=======
              : rampedOptionsToLineLayerPaintSpec(outlineOpacity),

            "circle-stroke-width": typeof outlineWidth === "number"
              ? outlineWidth
              : rampedOptionsToLineLayerPaintSpec(outlineWidth),

            "circle-stroke-color": typeof outlineColor === "string"
              ? outlineColor
              : paintColorOptionsToLineLayerPaintSpec(outlineColor),
          }),
        },
        minzoom: options.minzoom ?? 0,
        maxzoom: options.maxzoom ?? 23,
>>>>>>> e16bb50c
      }, options.beforeId);

    }

    // Not displaying clusters
    else {

      let pointColor: DataDrivenPropertyValueSpecification<string> = typeof options.pointColor === "string" 
        ? options.pointColor
        : Array.isArray(options.pointColor)
          ? options.pointColor.getColorHex(options.pointColor.getBounds().min) // if color ramp is given, we choose the first color of it, even if the property may not be provided
          : getRandomColor();
<<<<<<< HEAD

      let pointRadius: DataDrivenPropertyValueSpecification<number> = typeof options.pointRadius === "number" 
        ? zoomCompensation
          ? rampedOptionsToLayerPaintSpec([{zoom: 0, value: options.pointRadius * 0.025 },{zoom: 2, value: options.pointRadius * 0.05 },{zoom: 4, value: options.pointRadius * 0.1 },{zoom: 8, value: options.pointRadius * 0.25 },{zoom: 16, value: options.pointRadius * 1 }])
          : options.pointRadius
        : Array.isArray(options.pointRadius)
          ? rampedOptionsToLayerPaintSpec(options.pointRadius)
          : zoomCompensation
            ? rampedOptionsToLayerPaintSpec([{zoom: 0, value: minPointRadius * 0.05 },{zoom: 2, value: minPointRadius * 0.1 },{zoom: 4, value: minPointRadius * 0.2 },{zoom: 8, value: minPointRadius * 0.5 },{zoom: 16, value: minPointRadius * 1 }])
            : minPointRadius;
=======
      let pointRadius: DataDrivenPropertyValueSpecification<number> = typeof options.pointRadius === "number" 
        ? options.pointRadius
        : Array.isArray(options.pointRadius)
          ? rampedOptionsToLineLayerPaintSpec(options.pointRadius)
          : minPointRadius;
>>>>>>> e16bb50c

      // If the styling depends on a property, then we build a custom style
      if (options.property && Array.isArray(options.pointColor)) {
        const dataDrivenStyle: DataDrivenStyle = Array.from({length: nbDefaultDataDrivenStyleSteps}, (_, i) => {
          const value = colorRampBounds.min + i * (colorRampBounds.max - colorRampBounds.min) / (nbDefaultDataDrivenStyleSteps - 1);
          return {
            value, 
            pointRadius: typeof options.pointRadius === "number" ? options.pointRadius : minPointRadius + (maxPointRadius - minPointRadius) * Math.pow(i / (nbDefaultDataDrivenStyleSteps - 1), 0.5),
            color: typeof options.pointColor === "string" ? options.pointColor : colorramp.getColorHex(value), 
          }
        });
        pointColor = colorDrivenByProperty(dataDrivenStyle, options.property);
<<<<<<< HEAD
        pointRadius = radiusDrivenByProperty(dataDrivenStyle, options.property, zoomCompensation);
=======
        pointRadius = radiusDrivenByProperty(dataDrivenStyle, options.property, true);
>>>>>>> e16bb50c
      }

      // Adding the layer of unclustered point
      this.addLayer({
        id: returnedInfo.pointLayerId,
        type: 'circle',
        source: sourceId,
        layout: {
          // Contrary to labels, we want to see the small one in front. Weirdly "circle-sort-key" works in the opposite direction as "symbol-sort-key".
          "circle-sort-key": options.property ? ["/", 1, ["get", options.property]] : 0,
        },
        paint: {
          'circle-pitch-alignment': alignOnViewport ? "viewport" : "map",
          'circle-pitch-scale': 'map', // scale with camera distance regardless of viewport/biewport alignement
          'circle-color': pointColor,
          'circle-opacity': pointOpacity,
          'circle-radius': pointRadius,
            
          ...(outline && {
            "circle-stroke-opacity": typeof outlineOpacity === "number"
              ? outlineOpacity
<<<<<<< HEAD
              : rampedOptionsToLayerPaintSpec(outlineOpacity),

            "circle-stroke-width": typeof outlineWidth === "number"
              ? outlineWidth
              : rampedOptionsToLayerPaintSpec(outlineWidth),

            "circle-stroke-color": typeof outlineColor === "string"
              ? outlineColor
              : paintColorOptionsToPaintSpec(outlineColor),
          }),
        },
        minzoom,
        maxzoom,
=======
              : rampedOptionsToLineLayerPaintSpec(outlineOpacity),

            "circle-stroke-width": typeof outlineWidth === "number"
              ? outlineWidth
              : rampedOptionsToLineLayerPaintSpec(outlineWidth),

            "circle-stroke-color": typeof outlineColor === "string"
              ? outlineColor
              : paintColorOptionsToLineLayerPaintSpec(outlineColor),
          }),
        },
        minzoom: options.minzoom ?? 0,
        maxzoom: options.maxzoom ?? 23,
>>>>>>> e16bb50c
      }, options.beforeId);
    }


    if (showLabel !== false && (options.cluster || options.property)) {
      returnedInfo.labelLayerId = `${layerId}_label`;
      const labelColor = options.labelColor ?? "#fff";
      const labelSize = options.labelSize ?? 12;
      
      // With clusters, a layer with clouster count is also added
      this.addLayer({
          id: returnedInfo.labelLayerId,
          type: 'symbol',
          source: sourceId,
          filter: ['has', options.cluster ? 'point_count' : options.property as string],
          layout: {
            'text-field': options.cluster ? '{point_count_abbreviated}' : `{${options.property as string}}`, 
            'text-font': ['DIN Offc Pro Medium', 'Arial Unicode MS Medium'],
            'text-size': labelSize,
            'text-pitch-alignment': alignOnViewport ? "viewport" : "map",
            "symbol-sort-key": ["/", 1, ["get", options.cluster ? 'point_count' : options.property as string]], // so that the largest value goes on top
          },
          paint: {
            'text-color': labelColor,
            'text-opacity': pointOpacity,
          },
<<<<<<< HEAD
          minzoom,
          maxzoom,
=======
          minzoom: options.minzoom ?? 0,
          maxzoom: options.maxzoom ?? 23,
>>>>>>> e16bb50c
        },
        options.beforeId
      );
    }
<<<<<<< HEAD
=======



>>>>>>> e16bb50c
    return returnedInfo;
  }


  /**
   * Loads an image. This is an async equivalent of `Map.loadImage`
   */
  async loadImageAsync(url: string ): Promise<HTMLImageElement | ImageBitmap | null | undefined>{
    return new Promise((resolve, reject) => {
      this.loadImage(url, (error: Error | null | undefined, image: HTMLImageElement | ImageBitmap | null | undefined) => {
        if (error) {
          reject(error);
          return;
        }
        resolve(image);
      });
    })
  }
<<<<<<< HEAD


    /**
   * Add a polyline witgh optional outline from a GeoJSON object
   */
    addHeatmap(
      // The data or data source is expected to contain LineStrings or MultiLineStrings
      options: HeatmapLayerOptions,
    ): {
      /**
       * ID of the heatmap layer
       */
      heatmapLayerId: string;
  
      /**
       * ID of the data source
       */
      heatmapSourceId: string;
    } {

      if (options.layerId && this.getLayer(options.layerId)) {
        throw new Error(
          `A layer already exists with the layer id: ${options.layerId}`,
        );
      }

      const sourceId = options.sourceId ?? generateRandomSourceName();
      const layerId = options.layerId ?? generateRandomLayerName();
      const minzoom = options.minzoom ?? 0;
      const maxzoom = options.maxzoom ?? 23;
      const zoomCompensation = options.zoomCompensation ?? true;
      
      const opacity = options.opacity ?? [
        { zoom: minzoom, value: 0 },
        { zoom: minzoom + 0.25, value: 1 },
        { zoom: maxzoom - 0.25, value: 1 },
        { zoom: maxzoom, value: 0 },
      ];

      // const colorRamp = "colorRamp" in options
      let colorRamp = Array.isArray(options.colorRamp)
        ? options.colorRamp
        : ColorRampCollection.TURBO.transparentStart();

      // making sure the color ramp has [0, 1] bounds
      const crBounds = colorRamp.getBounds();
      if (crBounds.min !== 0 || crBounds.max !== 1) {
        colorRamp = colorRamp.scale(0, 1);
      }

      // making sure the color ramp has is transparent in 0
      if (!colorRamp.hasTransparentStart()) {
        colorRamp = colorRamp.transparentStart();
      }

      const intensity = options.intensity ?? [
        {zoom: 0, value: 0.01},
        {zoom: 4, value: 0.2},
        {zoom: 16, value: 1},
      ];

      const property = options.property ?? null;
      const propertyValueWeight = options.weight ?? 1;

      let heatmapWeight: DataDrivenPropertyValueSpecification<number> = 1; // = typeof propertyValueWeights === "number" ? propertyValueWeights : 1;

      if (property) {
        if (typeof propertyValueWeight === "number") {
          heatmapWeight = propertyValueWeight;

          // In case this numerical weight was provided by the user and not be the default value:
          if (typeof options.weight === "number") {
            console.warn("The option `.property` is ignored when `.propertyValueWeights` is not of type `PropertyValueWeights`");
          }
        } else if (Array.isArray(propertyValueWeight)) {
          heatmapWeight = rampedPropertyValueWeight(propertyValueWeight, property);
        } else {
          console.warn("The option `.property` is ignored when `.propertyValueWeights` is not of type `PropertyValueWeights`");
        }
      } else {
        if (typeof propertyValueWeight === "number") {
          heatmapWeight = propertyValueWeight;
        } else if (Array.isArray(propertyValueWeight)) {
          console.warn("The options `.propertyValueWeights` can only be used when `.property` is provided.");
        }
      }

      const defaultRadiusZoomRamping = [
        {zoom: 0, value: 50 * 0.025},
        {zoom: 2, value: 50 * 0.05},
        {zoom: 4, value: 50 * 0.1},
        {zoom: 8, value: 50 * 0.25},
        {zoom: 16, value: 50},
      ]
      
      const radius = options.radius ?? (zoomCompensation ? defaultRadiusZoomRamping : 10);

      let radiusHeatmap: DataDrivenPropertyValueSpecification<number> = 1;

      if (typeof radius === "number") {
        radiusHeatmap = radius;
      } else 

      // Radius is provided as a zoom-ramping array
      if (Array.isArray(radius) && "zoom" in radius[0]) {
        radiusHeatmap = rampedOptionsToLayerPaintSpec(radius as ZoomNumberValues);
      } else 

      // Radius is provided as data driven 
      if (property && Array.isArray(radius) && "propertyValue" in radius[0]) {
        radiusHeatmap = radiusDrivenByPropertyHeatmap(radius as unknown as PropertyValues, property, zoomCompensation);
      } else 

      if (!property && Array.isArray(radius) && "propertyValue" in radius[0]) {
        radiusHeatmap = rampedOptionsToLayerPaintSpec(defaultRadiusZoomRamping as ZoomNumberValues);
        console.warn("The option `.radius` can only be property-driven if the option `.property` is provided.");
      }
      
      else {
        radiusHeatmap = rampedOptionsToLayerPaintSpec(defaultRadiusZoomRamping as ZoomNumberValues);
      }

      const returnedInfo = {
        heatmapLayerId: layerId,
        heatmapSourceId: sourceId,
      };

      // A new source is added if the map does not have this sourceId and the data is provided
      if (options.data && !this.getSource(sourceId)) {

        let data: string | FeatureCollection = options.data;

        // If is a UUID, we extend it to be the URL to a MapTiler Cloud hosted dataset
        if (typeof data === "string" && isUUID(data)) {
          data = `https://api.maptiler.com/data/${data}/features.json?key=${config.apiKey}`;
        }

        // Adding the source
        this.addSource(sourceId, {
          type: "geojson",
          data: data,
        });
      }

      this.addLayer({
        id: layerId,
        type: "heatmap",
        source: sourceId,
        minzoom,
        maxzoom,
        paint: {
          "heatmap-weight": heatmapWeight,

          "heatmap-intensity": typeof intensity === "number"
            ? intensity
            : rampedOptionsToLayerPaintSpec(intensity) as PropertyValueSpecification<number>,

          "heatmap-color": heatmapIntensityFromColorRamp(colorRamp),

          "heatmap-radius": radiusHeatmap,

          "heatmap-opacity": typeof opacity === "number"
            ? opacity
            : rampedOptionsToLayerPaintSpec(opacity) as PropertyValueSpecification<number>,
        }
      });

      return returnedInfo;
    }
=======
>>>>>>> e16bb50c
}<|MERGE_RESOLUTION|>--- conflicted
+++ resolved
@@ -49,13 +49,8 @@
   generateRandomLayerName,
   generateRandomSourceName,
   getRandomColor,
-<<<<<<< HEAD
   paintColorOptionsToPaintSpec,
   rampedOptionsToLayerPaintSpec,
-=======
-  paintColorOptionsToLineLayerPaintSpec,
-  rampedOptionsToLineLayerPaintSpec,
->>>>>>> e16bb50c
   PolylineLayerOptions,
   PolylgonLayerOptions,
   dashArrayMaker,
@@ -64,24 +59,18 @@
   radiusDrivenByProperty,
   DataDrivenStyle,
   opacityDrivenByProperty,
-<<<<<<< HEAD
   HeatmapLayerOptions,
   heatmapIntensityFromColorRamp,
   rampedPropertyValueWeight,
   ZoomNumberValues,
   radiusDrivenByPropertyHeatmap,
   PropertyValues,
-=======
->>>>>>> e16bb50c
 } from "./stylehelper";
 import { gpx, gpxOrKml, kml } from "./converters";
 import { ColorRamp, ColorRampCollection } from "./colorramp";
-<<<<<<< HEAD
-=======
 import Minimap from "./Minimap";
 import type { MinimapOptionsInput } from "./Minimap";
 import type { Geometry, FeatureCollection, GeoJsonProperties } from "geojson";
->>>>>>> e16bb50c
 
 export type LoadWithTerrainEvent = {
   type: "loadWithTerrain";
@@ -1383,11 +1372,7 @@
     }
 
     // We are going to evaluate the content of .data, if provided
-<<<<<<< HEAD
-    let data = options.data as any;
-=======
     let data = options.data;
->>>>>>> e16bb50c
 
     if (typeof data === "string") {
       // if options.data exists and is a uuid string, we consider that it points to a MapTiler Dataset
@@ -1554,11 +1539,7 @@
           "line-width":
             typeof lineWidth === "number"
               ? lineWidth
-<<<<<<< HEAD
               : rampedOptionsToLayerPaintSpec(lineWidth),
-=======
-              : rampedOptionsToLineLayerPaintSpec(lineWidth),
->>>>>>> e16bb50c
 
           "line-blur":
             typeof lineBlur === "number"
@@ -1797,17 +1778,6 @@
   }
 
 
-
-
-
-
-
-
-
-
-
-
-
   /**
    * Add a polyline witgh optional outline from a GeoJSON object
    */
@@ -1845,11 +1815,7 @@
     const maxPointRadius = options.maxPointRadius ?? 50;
     const cluster = options.cluster ?? false;
     const nbDefaultDataDrivenStyleSteps =  20;
-<<<<<<< HEAD
     const colorramp = Array.isArray(options.pointColor) ? options.pointColor : ColorRampCollection.TURBO.scale(10, options.cluster ? 10000 : 1000).resample("ease-out-square");
-=======
-    const colorramp = Array.isArray(options.pointColor) ? options.pointColor : ColorRampCollection.VIRIDIS.scale(10, options.cluster ? 10000 : 1000);
->>>>>>> e16bb50c
     const colorRampBounds = colorramp.getBounds();
     const sourceId = options.sourceId ?? generateRandomSourceName();
     const layerId = options.layerId ?? generateRandomLayerName();
@@ -1861,36 +1827,25 @@
     const outlineColor = options.outlineColor ?? "#FFFFFF";
     let pointOpacity;
     const randomColor = getRandomColor();
-<<<<<<< HEAD
     const zoomCompensation = options.zoomCompensation ?? true;
     const minzoom = options.minzoom ?? 0;
     const maxzoom = options.maxzoom ?? 23;
-=======
->>>>>>> e16bb50c
 
     if (typeof options.pointOpacity === "number") {
       pointOpacity = options.pointOpacity;
     } else if (Array.isArray(options.pointOpacity)) {
-<<<<<<< HEAD
       pointOpacity = rampedOptionsToLayerPaintSpec(options.pointOpacity);
-=======
-      pointOpacity = rampedOptionsToLineLayerPaintSpec(options.pointOpacity);
->>>>>>> e16bb50c
     } else if (options.cluster) {
       pointOpacity = opacityDrivenByProperty(colorramp, "point_count");
     } else if (options.property) {
       pointOpacity = opacityDrivenByProperty(colorramp, options.property);
     } else {
-<<<<<<< HEAD
       pointOpacity = rampedOptionsToLayerPaintSpec([
         { zoom: minzoom, value: 0 },
         { zoom: minzoom + 0.25, value: 1 },
         { zoom: maxzoom - 0.25, value: 1 },
         { zoom: maxzoom, value: 0 },
       ]);
-=======
-      pointOpacity = 1;
->>>>>>> e16bb50c
     }
 
     const returnedInfo = {
@@ -1902,7 +1857,6 @@
 
     // A new source is added if the map does not have this sourceId and the data is provided
     if (options.data && !this.getSource(sourceId)) {
-<<<<<<< HEAD
       let data: string | FeatureCollection = options.data;
 
       // If is a UUID, we extend it to be the URL to a MapTiler Cloud hosted dataset
@@ -1914,16 +1868,9 @@
       this.addSource(sourceId, {
         type: "geojson",
         data: data,
-=======
-      // Adding the source
-      this.addSource(sourceId, {
-        type: "geojson",
-        data: options.data,
->>>>>>> e16bb50c
         cluster,
       });
     }
-
 
     if (cluster) {
       // If using clusters, the size and color of the circles (clusters) are driven by the 
@@ -1949,27 +1896,12 @@
             // 'circle-color': options.pointColor ?? colorDrivenByProperty(clusterStyle, "point_count"),
             'circle-color': typeof options.pointColor === "string" 
               ? options.pointColor
-<<<<<<< HEAD
-              : colorDrivenByProperty(clusterStyle, "point_count"),
-              // : Array.isArray(options.pointColor)
-              //   ? colorDrivenByProperty(clusterStyle, "point_count")
-              //   : randomColor,
-=======
-              : Array.isArray(options.pointColor)
-                ? colorDrivenByProperty(clusterStyle, "point_count")
-                : randomColor,
->>>>>>> e16bb50c
+              : colorDrivenByProperty(clusterStyle, "point_count"),     
               
-              
-              // ?? options.colorRamp ? colorDrivenByProperty(clusterStyle, "point_count") : randomColor,
             'circle-radius': typeof options.pointRadius === "number" 
               ? options.pointRadius
               : Array.isArray(options.pointRadius)
-<<<<<<< HEAD
                 ? rampedOptionsToLayerPaintSpec(options.pointRadius)
-=======
-                ? rampedOptionsToLineLayerPaintSpec(options.pointRadius)
->>>>>>> e16bb50c
                 : radiusDrivenByProperty(clusterStyle, "point_count", false),
 
             'circle-pitch-alignment': alignOnViewport ? "viewport" : "map",
@@ -1978,7 +1910,6 @@
             ...(outline && {
               "circle-stroke-opacity": typeof outlineOpacity === "number"
                 ? outlineOpacity
-<<<<<<< HEAD
                 : rampedOptionsToLayerPaintSpec(outlineOpacity),
   
               "circle-stroke-width": typeof outlineWidth === "number"
@@ -1992,21 +1923,6 @@
           },
           minzoom,
           maxzoom,
-=======
-                : rampedOptionsToLineLayerPaintSpec(outlineOpacity),
-  
-              "circle-stroke-width": typeof outlineWidth === "number"
-                ? outlineWidth
-                : rampedOptionsToLineLayerPaintSpec(outlineWidth),
-  
-              "circle-stroke-color": typeof outlineColor === "string"
-                ? outlineColor
-                : paintColorOptionsToLineLayerPaintSpec(outlineColor),
-            }),
-          },
-          minzoom: options.minzoom ?? 0,
-          maxzoom: options.maxzoom ?? 23,
->>>>>>> e16bb50c
         },
         options.beforeId
       );
@@ -2025,31 +1941,16 @@
           // 'circle-color':  options.pointColor ?? clusterStyle[0].color,
           'circle-color': typeof options.pointColor === "string" 
           ? options.pointColor
-<<<<<<< HEAD
           : colorramp.getColorHex(colorramp.getBounds().min),
-          // : colorDrivenByProperty(clusterStyle, "point_count"),
-          // : Array.isArray(options.pointColor)
-          //   ? colorDrivenByProperty(clusterStyle, "point_count")
-          //   : randomColor,
           'circle-radius': typeof options.pointRadius === "number"
             ? options.pointRadius
             : Array.isArray(options.pointRadius)
               ? rampedOptionsToLayerPaintSpec(options.pointRadius)
-=======
-          : Array.isArray(options.pointColor)
-            ? colorDrivenByProperty(clusterStyle, "point_count")
-            : randomColor,
-          'circle-radius': typeof options.pointRadius === "number"
-            ? options.pointRadius
-            : Array.isArray(options.pointRadius)
-              ? rampedOptionsToLineLayerPaintSpec(options.pointRadius)
->>>>>>> e16bb50c
               : clusterStyle[0].pointRadius * 0.75,
           'circle-opacity': pointOpacity,
           ...(outline && {
             "circle-stroke-opacity": typeof outlineOpacity === "number"
               ? outlineOpacity
-<<<<<<< HEAD
               : rampedOptionsToLayerPaintSpec(outlineOpacity),
 
             "circle-stroke-width": typeof outlineWidth === "number"
@@ -2063,23 +1964,8 @@
         },
         minzoom,
         maxzoom,
-=======
-              : rampedOptionsToLineLayerPaintSpec(outlineOpacity),
-
-            "circle-stroke-width": typeof outlineWidth === "number"
-              ? outlineWidth
-              : rampedOptionsToLineLayerPaintSpec(outlineWidth),
-
-            "circle-stroke-color": typeof outlineColor === "string"
-              ? outlineColor
-              : paintColorOptionsToLineLayerPaintSpec(outlineColor),
-          }),
-        },
-        minzoom: options.minzoom ?? 0,
-        maxzoom: options.maxzoom ?? 23,
->>>>>>> e16bb50c
+
       }, options.beforeId);
-
     }
 
     // Not displaying clusters
@@ -2090,7 +1976,6 @@
         : Array.isArray(options.pointColor)
           ? options.pointColor.getColorHex(options.pointColor.getBounds().min) // if color ramp is given, we choose the first color of it, even if the property may not be provided
           : getRandomColor();
-<<<<<<< HEAD
 
       let pointRadius: DataDrivenPropertyValueSpecification<number> = typeof options.pointRadius === "number" 
         ? zoomCompensation
@@ -2101,13 +1986,6 @@
           : zoomCompensation
             ? rampedOptionsToLayerPaintSpec([{zoom: 0, value: minPointRadius * 0.05 },{zoom: 2, value: minPointRadius * 0.1 },{zoom: 4, value: minPointRadius * 0.2 },{zoom: 8, value: minPointRadius * 0.5 },{zoom: 16, value: minPointRadius * 1 }])
             : minPointRadius;
-=======
-      let pointRadius: DataDrivenPropertyValueSpecification<number> = typeof options.pointRadius === "number" 
-        ? options.pointRadius
-        : Array.isArray(options.pointRadius)
-          ? rampedOptionsToLineLayerPaintSpec(options.pointRadius)
-          : minPointRadius;
->>>>>>> e16bb50c
 
       // If the styling depends on a property, then we build a custom style
       if (options.property && Array.isArray(options.pointColor)) {
@@ -2120,11 +1998,7 @@
           }
         });
         pointColor = colorDrivenByProperty(dataDrivenStyle, options.property);
-<<<<<<< HEAD
         pointRadius = radiusDrivenByProperty(dataDrivenStyle, options.property, zoomCompensation);
-=======
-        pointRadius = radiusDrivenByProperty(dataDrivenStyle, options.property, true);
->>>>>>> e16bb50c
       }
 
       // Adding the layer of unclustered point
@@ -2146,7 +2020,6 @@
           ...(outline && {
             "circle-stroke-opacity": typeof outlineOpacity === "number"
               ? outlineOpacity
-<<<<<<< HEAD
               : rampedOptionsToLayerPaintSpec(outlineOpacity),
 
             "circle-stroke-width": typeof outlineWidth === "number"
@@ -2160,21 +2033,6 @@
         },
         minzoom,
         maxzoom,
-=======
-              : rampedOptionsToLineLayerPaintSpec(outlineOpacity),
-
-            "circle-stroke-width": typeof outlineWidth === "number"
-              ? outlineWidth
-              : rampedOptionsToLineLayerPaintSpec(outlineWidth),
-
-            "circle-stroke-color": typeof outlineColor === "string"
-              ? outlineColor
-              : paintColorOptionsToLineLayerPaintSpec(outlineColor),
-          }),
-        },
-        minzoom: options.minzoom ?? 0,
-        maxzoom: options.maxzoom ?? 23,
->>>>>>> e16bb50c
       }, options.beforeId);
     }
 
@@ -2201,23 +2059,12 @@
             'text-color': labelColor,
             'text-opacity': pointOpacity,
           },
-<<<<<<< HEAD
           minzoom,
           maxzoom,
-=======
-          minzoom: options.minzoom ?? 0,
-          maxzoom: options.maxzoom ?? 23,
->>>>>>> e16bb50c
         },
         options.beforeId
       );
     }
-<<<<<<< HEAD
-=======
-
-
-
->>>>>>> e16bb50c
     return returnedInfo;
   }
 
@@ -2236,176 +2083,172 @@
       });
     })
   }
-<<<<<<< HEAD
-
-
+
+  /**
+   * Add a polyline witgh optional outline from a GeoJSON object
+   */
+  addHeatmap(
+    // The data or data source is expected to contain LineStrings or MultiLineStrings
+    options: HeatmapLayerOptions,
+  ): {
     /**
-   * Add a polyline witgh optional outline from a GeoJSON object
-   */
-    addHeatmap(
-      // The data or data source is expected to contain LineStrings or MultiLineStrings
-      options: HeatmapLayerOptions,
-    ): {
-      /**
-       * ID of the heatmap layer
-       */
-      heatmapLayerId: string;
-  
-      /**
-       * ID of the data source
-       */
-      heatmapSourceId: string;
-    } {
-
-      if (options.layerId && this.getLayer(options.layerId)) {
-        throw new Error(
-          `A layer already exists with the layer id: ${options.layerId}`,
-        );
-      }
-
-      const sourceId = options.sourceId ?? generateRandomSourceName();
-      const layerId = options.layerId ?? generateRandomLayerName();
-      const minzoom = options.minzoom ?? 0;
-      const maxzoom = options.maxzoom ?? 23;
-      const zoomCompensation = options.zoomCompensation ?? true;
-      
-      const opacity = options.opacity ?? [
-        { zoom: minzoom, value: 0 },
-        { zoom: minzoom + 0.25, value: 1 },
-        { zoom: maxzoom - 0.25, value: 1 },
-        { zoom: maxzoom, value: 0 },
-      ];
-
-      // const colorRamp = "colorRamp" in options
-      let colorRamp = Array.isArray(options.colorRamp)
-        ? options.colorRamp
-        : ColorRampCollection.TURBO.transparentStart();
-
-      // making sure the color ramp has [0, 1] bounds
-      const crBounds = colorRamp.getBounds();
-      if (crBounds.min !== 0 || crBounds.max !== 1) {
-        colorRamp = colorRamp.scale(0, 1);
-      }
-
-      // making sure the color ramp has is transparent in 0
-      if (!colorRamp.hasTransparentStart()) {
-        colorRamp = colorRamp.transparentStart();
-      }
-
-      const intensity = options.intensity ?? [
-        {zoom: 0, value: 0.01},
-        {zoom: 4, value: 0.2},
-        {zoom: 16, value: 1},
-      ];
-
-      const property = options.property ?? null;
-      const propertyValueWeight = options.weight ?? 1;
-
-      let heatmapWeight: DataDrivenPropertyValueSpecification<number> = 1; // = typeof propertyValueWeights === "number" ? propertyValueWeights : 1;
-
-      if (property) {
-        if (typeof propertyValueWeight === "number") {
-          heatmapWeight = propertyValueWeight;
-
-          // In case this numerical weight was provided by the user and not be the default value:
-          if (typeof options.weight === "number") {
-            console.warn("The option `.property` is ignored when `.propertyValueWeights` is not of type `PropertyValueWeights`");
-          }
-        } else if (Array.isArray(propertyValueWeight)) {
-          heatmapWeight = rampedPropertyValueWeight(propertyValueWeight, property);
-        } else {
+     * ID of the heatmap layer
+     */
+    heatmapLayerId: string;
+
+    /**
+     * ID of the data source
+     */
+    heatmapSourceId: string;
+  } {
+
+    if (options.layerId && this.getLayer(options.layerId)) {
+      throw new Error(
+        `A layer already exists with the layer id: ${options.layerId}`,
+      );
+    }
+
+    const sourceId = options.sourceId ?? generateRandomSourceName();
+    const layerId = options.layerId ?? generateRandomLayerName();
+    const minzoom = options.minzoom ?? 0;
+    const maxzoom = options.maxzoom ?? 23;
+    const zoomCompensation = options.zoomCompensation ?? true;
+
+    const opacity = options.opacity ?? [
+      { zoom: minzoom, value: 0 },
+      { zoom: minzoom + 0.25, value: 1 },
+      { zoom: maxzoom - 0.25, value: 1 },
+      { zoom: maxzoom, value: 0 },
+    ];
+
+    // const colorRamp = "colorRamp" in options
+    let colorRamp = Array.isArray(options.colorRamp)
+      ? options.colorRamp
+      : ColorRampCollection.TURBO.transparentStart();
+
+    // making sure the color ramp has [0, 1] bounds
+    const crBounds = colorRamp.getBounds();
+    if (crBounds.min !== 0 || crBounds.max !== 1) {
+      colorRamp = colorRamp.scale(0, 1);
+    }
+
+    // making sure the color ramp has is transparent in 0
+    if (!colorRamp.hasTransparentStart()) {
+      colorRamp = colorRamp.transparentStart();
+    }
+
+    const intensity = options.intensity ?? [
+      {zoom: 0, value: 0.01},
+      {zoom: 4, value: 0.2},
+      {zoom: 16, value: 1},
+    ];
+
+    const property = options.property ?? null;
+    const propertyValueWeight = options.weight ?? 1;
+
+    let heatmapWeight: DataDrivenPropertyValueSpecification<number> = 1; // = typeof propertyValueWeights === "number" ? propertyValueWeights : 1;
+
+    if (property) {
+      if (typeof propertyValueWeight === "number") {
+        heatmapWeight = propertyValueWeight;
+
+        // In case this numerical weight was provided by the user and not be the default value:
+        if (typeof options.weight === "number") {
           console.warn("The option `.property` is ignored when `.propertyValueWeights` is not of type `PropertyValueWeights`");
         }
+      } else if (Array.isArray(propertyValueWeight)) {
+        heatmapWeight = rampedPropertyValueWeight(propertyValueWeight, property);
       } else {
-        if (typeof propertyValueWeight === "number") {
-          heatmapWeight = propertyValueWeight;
-        } else if (Array.isArray(propertyValueWeight)) {
-          console.warn("The options `.propertyValueWeights` can only be used when `.property` is provided.");
-        }
-      }
-
-      const defaultRadiusZoomRamping = [
-        {zoom: 0, value: 50 * 0.025},
-        {zoom: 2, value: 50 * 0.05},
-        {zoom: 4, value: 50 * 0.1},
-        {zoom: 8, value: 50 * 0.25},
-        {zoom: 16, value: 50},
-      ]
-      
-      const radius = options.radius ?? (zoomCompensation ? defaultRadiusZoomRamping : 10);
-
-      let radiusHeatmap: DataDrivenPropertyValueSpecification<number> = 1;
-
-      if (typeof radius === "number") {
-        radiusHeatmap = radius;
-      } else 
-
-      // Radius is provided as a zoom-ramping array
-      if (Array.isArray(radius) && "zoom" in radius[0]) {
-        radiusHeatmap = rampedOptionsToLayerPaintSpec(radius as ZoomNumberValues);
-      } else 
-
-      // Radius is provided as data driven 
-      if (property && Array.isArray(radius) && "propertyValue" in radius[0]) {
-        radiusHeatmap = radiusDrivenByPropertyHeatmap(radius as unknown as PropertyValues, property, zoomCompensation);
-      } else 
-
-      if (!property && Array.isArray(radius) && "propertyValue" in radius[0]) {
-        radiusHeatmap = rampedOptionsToLayerPaintSpec(defaultRadiusZoomRamping as ZoomNumberValues);
-        console.warn("The option `.radius` can only be property-driven if the option `.property` is provided.");
-      }
-      
-      else {
-        radiusHeatmap = rampedOptionsToLayerPaintSpec(defaultRadiusZoomRamping as ZoomNumberValues);
-      }
-
-      const returnedInfo = {
-        heatmapLayerId: layerId,
-        heatmapSourceId: sourceId,
-      };
-
-      // A new source is added if the map does not have this sourceId and the data is provided
-      if (options.data && !this.getSource(sourceId)) {
-
-        let data: string | FeatureCollection = options.data;
-
-        // If is a UUID, we extend it to be the URL to a MapTiler Cloud hosted dataset
-        if (typeof data === "string" && isUUID(data)) {
-          data = `https://api.maptiler.com/data/${data}/features.json?key=${config.apiKey}`;
-        }
-
-        // Adding the source
-        this.addSource(sourceId, {
-          type: "geojson",
-          data: data,
-        });
-      }
-
-      this.addLayer({
-        id: layerId,
-        type: "heatmap",
-        source: sourceId,
-        minzoom,
-        maxzoom,
-        paint: {
-          "heatmap-weight": heatmapWeight,
-
-          "heatmap-intensity": typeof intensity === "number"
-            ? intensity
-            : rampedOptionsToLayerPaintSpec(intensity) as PropertyValueSpecification<number>,
-
-          "heatmap-color": heatmapIntensityFromColorRamp(colorRamp),
-
-          "heatmap-radius": radiusHeatmap,
-
-          "heatmap-opacity": typeof opacity === "number"
-            ? opacity
-            : rampedOptionsToLayerPaintSpec(opacity) as PropertyValueSpecification<number>,
-        }
+        console.warn("The option `.property` is ignored when `.propertyValueWeights` is not of type `PropertyValueWeights`");
+      }
+    } else {
+      if (typeof propertyValueWeight === "number") {
+        heatmapWeight = propertyValueWeight;
+      } else if (Array.isArray(propertyValueWeight)) {
+        console.warn("The options `.propertyValueWeights` can only be used when `.property` is provided.");
+      }
+    }
+
+    const defaultRadiusZoomRamping = [
+      {zoom: 0, value: 50 * 0.025},
+      {zoom: 2, value: 50 * 0.05},
+      {zoom: 4, value: 50 * 0.1},
+      {zoom: 8, value: 50 * 0.25},
+      {zoom: 16, value: 50},
+    ]
+
+    const radius = options.radius ?? (zoomCompensation ? defaultRadiusZoomRamping : 10);
+
+    let radiusHeatmap: DataDrivenPropertyValueSpecification<number> = 1;
+
+    if (typeof radius === "number") {
+      radiusHeatmap = radius;
+    } else 
+
+    // Radius is provided as a zoom-ramping array
+    if (Array.isArray(radius) && "zoom" in radius[0]) {
+      radiusHeatmap = rampedOptionsToLayerPaintSpec(radius as ZoomNumberValues);
+    } else 
+
+    // Radius is provided as data driven 
+    if (property && Array.isArray(radius) && "propertyValue" in radius[0]) {
+      radiusHeatmap = radiusDrivenByPropertyHeatmap(radius as unknown as PropertyValues, property, zoomCompensation);
+    } else 
+
+    if (!property && Array.isArray(radius) && "propertyValue" in radius[0]) {
+      radiusHeatmap = rampedOptionsToLayerPaintSpec(defaultRadiusZoomRamping as ZoomNumberValues);
+      console.warn("The option `.radius` can only be property-driven if the option `.property` is provided.");
+    }
+
+    else {
+      radiusHeatmap = rampedOptionsToLayerPaintSpec(defaultRadiusZoomRamping as ZoomNumberValues);
+    }
+
+    const returnedInfo = {
+      heatmapLayerId: layerId,
+      heatmapSourceId: sourceId,
+    };
+
+    // A new source is added if the map does not have this sourceId and the data is provided
+    if (options.data && !this.getSource(sourceId)) {
+
+      let data: string | FeatureCollection = options.data;
+
+      // If is a UUID, we extend it to be the URL to a MapTiler Cloud hosted dataset
+      if (typeof data === "string" && isUUID(data)) {
+        data = `https://api.maptiler.com/data/${data}/features.json?key=${config.apiKey}`;
+      }
+
+      // Adding the source
+      this.addSource(sourceId, {
+        type: "geojson",
+        data: data,
       });
-
-      return returnedInfo;
-    }
-=======
->>>>>>> e16bb50c
+    }
+
+    this.addLayer({
+      id: layerId,
+      type: "heatmap",
+      source: sourceId,
+      minzoom,
+      maxzoom,
+      paint: {
+        "heatmap-weight": heatmapWeight,
+
+        "heatmap-intensity": typeof intensity === "number"
+          ? intensity
+          : rampedOptionsToLayerPaintSpec(intensity) as PropertyValueSpecification<number>,
+
+        "heatmap-color": heatmapIntensityFromColorRamp(colorRamp),
+
+        "heatmap-radius": radiusHeatmap,
+
+        "heatmap-opacity": typeof opacity === "number"
+          ? opacity
+          : rampedOptionsToLayerPaintSpec(opacity) as PropertyValueSpecification<number>,
+      }
+    });
+
+    return returnedInfo;
+  }
 }