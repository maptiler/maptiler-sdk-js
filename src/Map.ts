--- conflicted
+++ resolved
@@ -216,12 +216,9 @@
   private terrainAnimationDuration = 1000;
   private monitoredStyleUrls!: Set<string>;
   private styleInProcess = false;
-<<<<<<< HEAD
   private curentProjection: ProjectionTypes = undefined;
-=======
   private originalLabelStyle = new window.Map<string, ExpressionSpecification | string>();
   private isStyleLocalized = false;
->>>>>>> eaf0f7c1
 
   constructor(options: MapOptions) {
     displayNoWebGlWarning(options.container);
