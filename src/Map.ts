import maplibregl from "maplibre-gl";
import { Base64 } from "js-base64";
import type {
  StyleSpecification,
  MapOptions as MapOptionsML,
  ControlPosition,
  StyleSwapOptions,
  StyleOptions,
  MapDataEvent,
  Tile,
  RasterDEMSourceSpecification,
  RequestTransformFunction,
<<<<<<< HEAD
  DataDrivenPropertyValueSpecification,
  PropertyValueSpecification,
=======
  ExpressionSpecification,
>>>>>>> bec52549
} from "maplibre-gl";
import { ReferenceMapStyle, MapStyleVariant } from "@maptiler/client";
import { config, MAPTILER_SESSION_ID, SdkConfig } from "./config";
import { defaults } from "./defaults";
import { MaptilerLogoControl } from "./MaptilerLogoControl";
import {
  combineTransformRequest,
  enableRTL,
  isUUID,
  isValidGeoJSON,
  jsonParseNoThrow,
} from "./tools";
import {
  getBrowserLanguage,
  isLanguageSupported,
  Language,
  LanguageString,
} from "./language";
import { styleToStyle } from "./mapstyle";
import { MaptilerTerrainControl } from "./MaptilerTerrainControl";
import { MaptilerNavigationControl } from "./MaptilerNavigationControl";
import { geolocation } from "@maptiler/client";
import { MaptilerGeolocateControl } from "./MaptilerGeolocateControl";
import { AttributionControl } from "./AttributionControl";
import { ScaleControl } from "./ScaleControl";
import { FullscreenControl } from "./FullscreenControl";
import {
  computeRampedOutlineWidth,
  generateRandomLayerName,
  generateRandomSourceName,
  getRandomColor,
  paintColorOptionsToLineLayerPaintSpec,
  rampedOptionsToLineLayerPaintSpec,
  lineWidthOptionsToLineLayerPaintSpec,
  PolylineLayerOptions,
  PolylgonLayerOptions,
  dashArrayMaker,
} from "./stylehelper";
import { FeatureCollection } from "geojson";
import { gpx, gpxOrKml, kml } from "./converters";

export type LoadWithTerrainEvent = {
  type: "loadWithTerrain";
  target: Map;
  terrain: {
    source: string;
    exaggeration: number;
  };
};

export const GeolocationType: {
  POINT: "POINT";
  COUNTRY: "COUNTRY";
} = {
  POINT: "POINT",
  COUNTRY: "COUNTRY",
} as const;

type MapTerrainDataEvent = MapDataEvent & {
  isSourceLoaded: boolean;
  tile: Tile;
  sourceId: string;
  source: RasterDEMSourceSpecification;
};

/**
 * Options to provide to the `Map` constructor
 */
export type MapOptions = Omit<MapOptionsML, "style" | "maplibreLogo"> & {
  /**
   * Style of the map. Can be:
   * - a full style URL (possibly with API key)
   * - a shorthand with only the MapTIler style name (eg. `"streets-v2"`)
   * - a longer form with the prefix `"maptiler://"` (eg. `"maptiler://streets-v2"`)
   */
  style?: ReferenceMapStyle | MapStyleVariant | StyleSpecification | string;

  /**
   * Define the language of the map. This can be done directly with a language ISO code (eg. "en")
   * or with a built-in shorthand (eg. Language.ENGLISH).
   * Note that this is equivalent to setting the `config.primaryLanguage` and will overwrite it.
   */
  language?: LanguageString;

  /**
   * Define the MapTiler Cloud API key to be used. This is strictly equivalent to setting
   * `config.apiKey` and will overwrite it.
   */
  apiKey?: string;

  /**
   * Shows or hides the MapTiler logo in the bottom left corner.
   *
   * For paid plans:
   * - `true` shows MapTiler logo
   * - `false` hodes MapTiler logo
   * - default: `false` (hide)
   *
   * For free plans: MapTiler logo always shows, regardless of the value.
   */
  maptilerLogo?: boolean;

  /**
   * Enables 3D terrain if `true`. (default: `false`)
   */
  terrain?: boolean;

  /**
   * Exaggeration factor of the terrain. (default: `1`, no exaggeration)
   */
  terrainExaggeration?: number;

  /**
   * Show the navigation control. (default: `true`, will hide if `false`)
   */
  navigationControl?: boolean | ControlPosition;

  /**
   * Show the terrain control. (default: `false`, will show if `true`)
   */
  terrainControl?: boolean | ControlPosition;

  /**
   * Show the geolocate control. (default: `true`, will hide if `false`)
   */
  geolocateControl?: boolean | ControlPosition;

  /**
   * Show the scale control. (default: `false`, will show if `true`)
   */
  scaleControl?: boolean | ControlPosition;

  /**
   * Show the full screen control. (default: `false`, will show if `true`)
   */
  fullscreenControl?: boolean | ControlPosition;

  /**
   * Method to position the map at a given geolocation. Only if:
   * - `hash` is `false`
   * - `center` is not provided
   *
   * If the value is `true` of `"POINT"` (given by `GeolocationType.POINT`) then the positionning uses the MapTiler Cloud
   * Geolocation to find the non-GPS location point.
   * The zoom level can be provided in the `Map` constructor with the `zoom` option or will be `13` if not provided.
   *
   * If the value is `"COUNTRY"` (given by `GeolocationType.COUNTRY`) then the map is centered around the bounding box of the country.
   * In this case, the `zoom` option will be ignored.
   *
   * If the value is `false`, no geolocation is performed and the map centering and zooming depends on other options or on
   * the built-in defaults.
   *
   * If this option is non-false and the options `center` is also provided, then `center` prevails.
   *
   * Default: `false`
   */
  geolocate?: (typeof GeolocationType)[keyof typeof GeolocationType] | boolean;
};

/**
 * The Map class can be instanciated to display a map in a `<div>`
 */
export class Map extends maplibregl.Map {
  private isTerrainEnabled = false;
  private terrainExaggeration = 1;
  private primaryLanguage: LanguageString;
  private terrainGrowing = false;
  private terrainFlattening = false;
  private forceLanguageUpdate: boolean;
  private languageAlwaysBeenStyle: boolean;

  constructor(options: MapOptions) {
    if (options.apiKey) {
      config.apiKey = options.apiKey;
    }

    const style = styleToStyle(options.style);
    const hashPreConstructor = location.hash;

    if (!config.apiKey) {
      console.warn(
        "MapTiler Cloud API key is not set. Visit https://maptiler.com and try Cloud for free!",
      );
    }

    // calling the map constructor with full length style
    super({
      ...options,
      style,
      maplibreLogo: false,
      transformRequest: combineTransformRequest(options.transformRequest),
    });

    this.primaryLanguage = options.language ?? config.primaryLanguage;
    this.forceLanguageUpdate =
      this.primaryLanguage === Language.STYLE ||
      this.primaryLanguage === Language.STYLE_LOCK
        ? false
        : true;
    this.languageAlwaysBeenStyle = this.primaryLanguage === Language.STYLE;
    this.terrainExaggeration =
      options.terrainExaggeration ?? this.terrainExaggeration;

    // Map centering and geolocation
    this.once("styledata", async () => {
      // Not using geolocation centering if...

      // the geolcoate option is not provided or is falsy
      if (!options.geolocate) {
        return;
      }

      // ... a center is provided in options
      if (options.center) {
        return;
      }

      // ... the hash option is enabled and a hash is present in the URL
      if (options.hash && !!hashPreConstructor) {
        return;
      }

      // If the geolocation is set to COUNTRY:
      try {
        if (options.geolocate === GeolocationType.COUNTRY) {
          await this.fitToIpBounds();
          return;
        }
      } catch (e: any) {
        // not raising
        console.warn(e.message);
      }

      // As a fallback, we want to center the map on the visitor. First with IP geolocation...
      let ipLocatedCameraHash: string;
      try {
        await this.centerOnIpPoint(options.zoom);
        ipLocatedCameraHash = this.getCameraHash();
      } catch (e: any) {
        // not raising
        console.warn(e.message);
      }

      // A more precise localization

      // This more advanced localization is commented out because the easeTo animation
      // triggers an error if the terrain grow is enabled (due to being nable to project the center while moving)

      // Then, the get a more precise location, we rely on the browser location, but only if it was already granted
      // before (we don't want to ask wih a popup at launch time)
      const locationResult = await navigator.permissions.query({
        name: "geolocation",
      });

      if (locationResult.state === "granted") {
        navigator.geolocation.getCurrentPosition(
          // success callback
          (data) => {
            // If the user has already moved since the ip location, then we no longer want to move the center
            if (ipLocatedCameraHash !== this.getCameraHash()) {
              return;
            }

            if (this.terrain) {
              this.easeTo({
                center: [data.coords.longitude, data.coords.latitude],
                zoom: options.zoom || 12,
                duration: 2000,
              });
            } else {
              this.once("terrain", () => {
                this.easeTo({
                  center: [data.coords.longitude, data.coords.latitude],
                  zoom: options.zoom || 12,
                  duration: 2000,
                });
              });
            }
          },

          // error callback
          null,

          // options
          {
            maximumAge: 24 * 3600 * 1000, // a day in millisec
            timeout: 5000, // milliseconds
            enableHighAccuracy: false,
          },
        );
      }
    });

    // If the config includes language changing, we must update the map language
    this.on("styledata", () => {
      this.setPrimaryLanguage(this.primaryLanguage);
    });

    // this even is in charge of reaplying the terrain elevation after the
    // style has changed because depending on the src/tgt style,
    // the style logic is not always able to resolve the application of terrain
    this.on("styledata", () => {
      // the styling resolver did no manage to reaply the terrain,
      // so let's reload it
      if (this.getTerrain() === null && this.isTerrainEnabled) {
        this.enableTerrain(this.terrainExaggeration);
      }
    });

    // load the Right-to-Left text plugin (will happen only once)
    this.once("load", async () => {
      enableRTL();
    });

    // Update logo and attibution
    this.once("load", async () => {
      let tileJsonContent = { logo: null };

      try {
        const possibleSources = Object.keys(this.style.sourceCaches)
          .map((sourceName) => this.getSource(sourceName))
          .filter(
            (s: any) =>
              typeof s.url === "string" && s.url.includes("tiles.json"),
          );

        const styleUrl = new URL(
          (possibleSources[0] as maplibregl.VectorTileSource).url,
        );

        if (!styleUrl.searchParams.has("key")) {
          styleUrl.searchParams.append("key", config.apiKey);
        }

        const tileJsonRes = await fetch(styleUrl.href);
        tileJsonContent = await tileJsonRes.json();
      } catch (e) {
        // No tiles.json found (should not happen on maintained styles)
      }

      // The attribution and logo must show when required
      if ("logo" in tileJsonContent && tileJsonContent.logo) {
        const logoURL: string = tileJsonContent.logo;

        this.addControl(
          new MaptilerLogoControl({ logoURL }),
          options.logoPosition,
        );

        // if attribution in option is `false` but the the logo shows up in the tileJson, then the attribution must show anyways
        if (options.attributionControl === false) {
          this.addControl(
            new AttributionControl({
              customAttribution: options.customAttribution,
            }),
          );
        }
      } else if (options.maptilerLogo) {
        this.addControl(new MaptilerLogoControl(), options.logoPosition);
      }

      // the other controls at init time but be after
      // (due to the async nature of logo control)

      // By default, no scale control
      if (options.scaleControl) {
        // default position, if not provided, is top left corner
        const position = (
          options.scaleControl === true || options.scaleControl === undefined
            ? "bottom-right"
            : options.scaleControl
        ) as ControlPosition;

        const scaleControl = new ScaleControl({ unit: config.unit });
        this.addControl(scaleControl, position);
        config.on("unit", (unit) => {
          scaleControl.setUnit(unit);
        });
      }

      if (options.navigationControl !== false) {
        // default position, if not provided, is top left corner
        const position = (
          options.navigationControl === true ||
          options.navigationControl === undefined
            ? "top-right"
            : options.navigationControl
        ) as ControlPosition;
        this.addControl(new MaptilerNavigationControl(), position);
      }

      if (options.geolocateControl !== false) {
        // default position, if not provided, is top left corner
        const position = (
          options.geolocateControl === true ||
          options.geolocateControl === undefined
            ? "top-right"
            : options.geolocateControl
        ) as ControlPosition;

        this.addControl(
          // new maplibregl.GeolocateControl({
          new MaptilerGeolocateControl({
            positionOptions: {
              enableHighAccuracy: true,
              maximumAge: 0,
              timeout: 6000 /* 6 sec */,
            },
            fitBoundsOptions: {
              maxZoom: 15,
            },
            trackUserLocation: true,
            showAccuracyCircle: true,
            showUserLocation: true,
          }),
          position,
        );
      }

      if (options.terrainControl) {
        // default position, if not provided, is top left corner
        const position = (
          options.terrainControl === true ||
          options.terrainControl === undefined
            ? "top-right"
            : options.terrainControl
        ) as ControlPosition;
        this.addControl(new MaptilerTerrainControl(), position);
      }

      // By default, no fullscreen control
      if (options.fullscreenControl) {
        // default position, if not provided, is top left corner
        const position = (
          options.fullscreenControl === true ||
          options.fullscreenControl === undefined
            ? "top-right"
            : options.fullscreenControl
        ) as ControlPosition;

        this.addControl(new FullscreenControl({}), position);
      }
    });

    // Creating a custom event: "loadWithTerrain"
    // that fires only once when both:
    // - the map has full loaded (corresponds to the the "load" event)
    // - the terrain has loaded (corresponds to the "terrain" event with terrain beion non-null)
    // This custom event is necessary to wait for when the map is instanciated with `terrain: true`
    // and some animation (flyTo, easeTo) are running from the begining.
    let loadEventTriggered = false;
    let terrainEventTriggered = false;
    let terrainEventData: LoadWithTerrainEvent;

    this.once("load", () => {
      loadEventTriggered = true;
      if (terrainEventTriggered) {
        this.fire("loadWithTerrain", terrainEventData);
      }
    });

    const terrainCallback = (evt: any) => {
      if (!evt.terrain) return;
      terrainEventTriggered = true;
      terrainEventData = {
        type: "loadWithTerrain",
        target: this,
        terrain: evt.terrain,
      };
      this.off("terrain", terrainCallback);

      if (loadEventTriggered) {
        this.fire("loadWithTerrain", terrainEventData as LoadWithTerrainEvent);
      }
    };

    this.on("terrain", terrainCallback);

    // enable 3D terrain if provided in options
    if (options.terrain) {
      this.enableTerrain(
        options.terrainExaggeration ?? this.terrainExaggeration,
      );
    }
  }

  /**
   * Awaits for _this_ Map instance to be "loaded" and returns a Promise to the Map.
   * If _this_ Map instance is already loaded, the Promise is resolved directly,
   * otherwise, it is resolved as a result of the "load" event.
   * @returns
   */
  async onLoadAsync() {
    return new Promise<Map>((resolve) => {
      if (this.loaded()) {
        return resolve(this);
      }

      this.once("load", () => {
        resolve(this);
      });
    });
  }

  /**
   * Awaits for _this_ Map instance to be "loaded" as well as with terrain being non-null for the first time
   * and returns a Promise to the Map.
   * If _this_ Map instance is already loaded with terrain, the Promise is resolved directly,
   * otherwise, it is resolved as a result of the "loadWithTerrain" event.
   * @returns
   */
  async onLoadWithTerrainAsync() {
    return new Promise<Map>((resolve) => {
      if (this.loaded() && this.terrain) {
        return resolve(this);
      }

      this.once("loadWithTerrain", () => {
        resolve(this);
      });
    });
  }

  /**
   * Update the style of the map.
   * Can be:
   * - a full style URL (possibly with API key)
   * - a shorthand with only the MapTIler style name (eg. `"streets-v2"`)
   * - a longer form with the prefix `"maptiler://"` (eg. `"maptiler://streets-v2"`)
   */
  override setStyle(
    style:
      | null
      | ReferenceMapStyle
      | MapStyleVariant
      | StyleSpecification
      | string,
    options?: StyleSwapOptions & StyleOptions,
  ): this {
    this.forceLanguageUpdate = true;

    this.once("idle", () => {
      this.forceLanguageUpdate = false;
    });

    return super.setStyle(styleToStyle(style), options);
  }

  private getStyleLanguage(): string | null {
    if (!this.style.stylesheet.metadata) return null;
    if (typeof this.style.stylesheet.metadata !== "object") return null;

    if (
      "maptiler:language" in this.style.stylesheet.metadata &&
      typeof this.style.stylesheet.metadata["maptiler:language"] === "string"
    ) {
      return this.style.stylesheet.metadata["maptiler:language"];
    } else {
      return null;
    }
  }

  /**
   * Define the primary language of the map. Note that not all the languages shorthands provided are available.
   */
  setLanguage(language: LanguageString | string): void {
    this.onStyleReady(() => {
      this.setPrimaryLanguage(language);
    });
  }

  /**
   * Define the primary language of the map. Note that not all the languages shorthands provided are available.
   */
<<<<<<< HEAD
  setPrimaryLanguage(language: LanguageString = defaults.primaryLanguage) {
    if (language === Language.STYLE) return;
=======
  private setPrimaryLanguage(language: LanguageString | string) {
    const styleLanguage = this.getStyleLanguage();

    // If the language is set to `STYLE` (which is the SDK default), but the language defined in
    // the style is `auto`, we need to bypass some verification and modify the languages anyway
    if (
      !(
        language === Language.STYLE &&
        (styleLanguage === Language.AUTO || styleLanguage === Language.VISITOR)
      )
    ) {
      if (language !== Language.STYLE) {
        this.languageAlwaysBeenStyle = false;
      }

      if (this.languageAlwaysBeenStyle) {
        return;
      }

      // No need to change the language
      if (this.primaryLanguage === language && !this.forceLanguageUpdate) {
        return;
      }
    }

    if (!isLanguageSupported(language as string)) {
      console.warn(`The language "${language}" is not supported.`);
      return;
    }
>>>>>>> bec52549

    if (this.primaryLanguage === Language.STYLE_LOCK) {
      console.warn(
        "The language cannot be changed because this map has been instantiated with the STYLE_LOCK language flag.",
      );
      return;
    }

    this.primaryLanguage = language as LanguageString;
    let languageNonStyle: LanguageString = language as LanguageString;

    // STYLE needs to be translated into one of the other language,
    // this is why it's addressed first
    if (language === Language.STYLE) {
      if (!styleLanguage) {
        console.warn("The style has no default languages.");
        return;
      }

      if (!isLanguageSupported(styleLanguage)) {
        console.warn("The language defined in the style is not valid.");
        return;
      }

      languageNonStyle = styleLanguage as LanguageString;
    }

    // may be overwritten below
    let langStr: string | LanguageString = Language.LOCAL;

    // will be overwritten below
    let replacer: ExpressionSpecification | string = `{${langStr}}`;

<<<<<<< HEAD
      const langStr = language ? `name:${language}` : "name"; // to handle local lang
      let replacer = [
=======
    if (languageNonStyle == Language.VISITOR) {
      langStr = getBrowserLanguage();
      replacer = [
        "case",
        ["all", ["has", langStr], ["has", Language.LOCAL]],
        [
          "case",
          ["==", ["get", langStr], ["get", Language.LOCAL]],
          ["get", Language.LOCAL],

          [
            "format",
            ["get", langStr],
            { "font-scale": 0.8 },
            "\n",
            ["get", Language.LOCAL],
            { "font-scale": 1.1 },
          ],
        ],

        ["get", Language.LOCAL],
      ];
    } else if (languageNonStyle == Language.VISITOR_ENGLISH) {
      langStr = Language.ENGLISH;
      replacer = [
        "case",
        ["all", ["has", langStr], ["has", Language.LOCAL]],
        [
          "case",
          ["==", ["get", langStr], ["get", Language.LOCAL]],
          ["get", Language.LOCAL],

          [
            "format",
            ["get", langStr],
            { "font-scale": 0.8 },
            "\n",
            ["get", Language.LOCAL],
            { "font-scale": 1.1 },
          ],
        ],
        ["get", Language.LOCAL],
      ];
    } else if (languageNonStyle === Language.AUTO) {
      langStr = getBrowserLanguage();
      replacer = [
>>>>>>> bec52549
        "case",
        ["has", langStr],
        ["get", langStr],
        ["get", Language.LOCAL],
      ];
    }

<<<<<<< HEAD
      if (language == Language.VISITOR) {
        const firstLang = `name:${getBrowserLanguage()}`;
        replacer = [
          "case",
          [
            "all",
            // @ts-ignore
            ["has", firstLang],
            // @ts-ignore
            ["has", "name"],
          ],

          [
            "case",
            // @ts-ignore
            ["==", ["get", firstLang], ["get", "name"]],
            // @ts-ignore
            ["get", "name"],
            // @ts-ignore
            [
              "concat",
              // @ts-ignore
              ["get", firstLang],
              "\n",
              // @ts-ignore
              ["get", "name"],
            ],
          ],

          // @ts-ignore
          ["get", "name"],
        ];
      }

      for (let i = 0; i < layers.length; i += 1) {
        const layer = layers[i];
        const layout = layer.layout;

        if (!layout) {
          continue;
        }

        if (!("text-field" in layout)) {
          continue;
        }

        const textFieldLayoutProp = this.getLayoutProperty(
          layer.id,
          "text-field",
        );

        // Note:
        // The value of the 'text-field' property can take multiple shape;
        // 1. can be an array with 'concat' on its first element (most likely means bilingual)
        // 2. can be an array with 'get' on its first element (monolingual)
        // 3. can be a string of shape '{name:latin}'
        // 4. can be a string referencing another prop such as '{housenumber}' or '{ref}'
        //
        // The case 1, 2 and 3 will be updated while maintaining their original type and shape.
        // The case 3 will not be updated

        let regexMatch;

        // This is case 1
        if (
          Array.isArray(textFieldLayoutProp) &&
          textFieldLayoutProp.length >= 2 &&
          textFieldLayoutProp[0].trim().toLowerCase() === "concat"
        ) {
          const newProp = textFieldLayoutProp.slice(); // newProp is Array
          // The style could possibly have defined more than 2 concatenated language strings but we only want to edit the first
          // The style could also define that there are more things being concatenated and not only languages

          for (let j = 0; j < textFieldLayoutProp.length; j += 1) {
            const elem = textFieldLayoutProp[j];

            // we are looking for an elem of shape '{name:somelangage}' (string) of `["get", "name:somelanguage"]` (array)

            // the entry of of shape '{name:somelangage}', possibly with loose spacing
            if (
              (typeof elem === "string" || elem instanceof String) &&
              strLanguageRegex.exec(elem.toString())
            ) {
              newProp[j] = replacer;
              break; // we just want to update the primary language
            }
            // the entry is of an array of shape `["get", "name:somelanguage"]`
            else if (
              Array.isArray(elem) &&
              elem.length >= 2 &&
              elem[0].trim().toLowerCase() === "get" &&
              strLanguageInArrayRegex.exec(elem[1].toString())
            ) {
              newProp[j] = replacer;
              break; // we just want to update the primary language
            } else if (
              Array.isArray(elem) &&
              elem.length === 4 &&
              elem[0].trim().toLowerCase() === "case"
            ) {
              newProp[j] = replacer;
              break; // we just want to update the primary language
            }
          }

          this.setLayoutProperty(layer.id, "text-field", newProp);
        }

        // This is case 2
        else if (
          Array.isArray(textFieldLayoutProp) &&
          textFieldLayoutProp.length >= 2 &&
          textFieldLayoutProp[0].trim().toLowerCase() === "get" &&
          strLanguageInArrayRegex.exec(textFieldLayoutProp[1].toString())
        ) {
          const newProp = replacer;
          this.setLayoutProperty(layer.id, "text-field", newProp);
        }

        // This is case 3
        else if (
          (typeof textFieldLayoutProp === "string" ||
            textFieldLayoutProp instanceof String) &&
          strLanguageRegex.exec(textFieldLayoutProp.toString())
        ) {
          const newProp = replacer;
          this.setLayoutProperty(layer.id, "text-field", newProp);
        } else if (
          Array.isArray(textFieldLayoutProp) &&
          textFieldLayoutProp.length === 4 &&
          textFieldLayoutProp[0].trim().toLowerCase() === "case"
        ) {
          const newProp = replacer;
          this.setLayoutProperty(layer.id, "text-field", newProp);
        } else if (
          (typeof textFieldLayoutProp === "string" ||
            textFieldLayoutProp instanceof String) &&
          (regexMatch = strBilingualRegex.exec(
            textFieldLayoutProp.toString(),
          )) !== null
        ) {
          const newProp = `{${langStr}}${regexMatch[3]}{name${
            regexMatch[4] || ""
          }}`;
          this.setLayoutProperty(layer.id, "text-field", newProp);
        } else if (
          (typeof textFieldLayoutProp === "string" ||
            textFieldLayoutProp instanceof String) &&
          (regexMatch = strMoreInfoRegex.exec(
            textFieldLayoutProp.toString(),
          )) !== null
        ) {
          const newProp = `${regexMatch[1]}{${langStr}}${regexMatch[5]}`;
          this.setLayoutProperty(layer.id, "text-field", newProp);
        }
      }
    });
  }

  /**
   * Define the secondary language of the map. Note that this is not supported by all the map styles
   * Note that most styles do not allow a secondary language and this function only works if the style allows (no force adding)
   */
  setSecondaryLanguage(language: LanguageString = defaults.secondaryLanguage) {
    // Using the lock flag as a primaty language also applies to the secondary
    if (this.primaryLanguage === Language.STYLE_LOCK) {
      console.warn(
        "The language cannot be changed because this map has been instantiated with the STYLE_LOCK language flag.",
      );
      return;
=======
    // This is for using the regular names as {name}
    else if (languageNonStyle === Language.LOCAL) {
      langStr = Language.LOCAL;
      replacer = `{${langStr}}`;
>>>>>>> bec52549
    }

    // This section is for the regular language ISO codes
    else {
      langStr = languageNonStyle;
      replacer = [
        "case",
        ["has", langStr],
        ["get", langStr],
        ["get", Language.LOCAL],
      ];
    }

    const { layers } = this.getStyle();

    for (const { id, layout } of layers) {
      if (!layout) {
        continue;
      }

      if (!("text-field" in layout)) {
        continue;
      }

      const textFieldLayoutProp = this.getLayoutProperty(id, "text-field");

      // If the label is not about a name, then we don't translate it
      if (
        typeof textFieldLayoutProp === "string" &&
        (textFieldLayoutProp.toLowerCase().includes("ref") ||
          textFieldLayoutProp.toLowerCase().includes("housenumber"))
      ) {
        continue;
      }

      this.setLayoutProperty(id, "text-field", replacer);
    }
  }

  /**
   * Get the primary language
   * @returns
   */
  getPrimaryLanguage(): LanguageString {
    return this.primaryLanguage;
  }

  /**
   * Get the exaggeration factor applied to the terrain
   * @returns
   */
  getTerrainExaggeration(): number {
    return this.terrainExaggeration;
  }

  /**
   * Know if terrian is enabled or not
   * @returns
   */
  hasTerrain(): boolean {
    return this.isTerrainEnabled;
  }

  private growTerrain(exaggeration: number, durationMs = 1000) {
    // This method assumes the terrain is already built
    if (!this.terrain) {
      return;
    }

    const startTime = performance.now();
    // This is supposedly 0, but it could be something else (e.g. already in the middle of growing, or user defined other)
    const currentExaggeration = this.terrain.exaggeration;
    const deltaExaggeration = exaggeration - currentExaggeration;

    // This is again called in a requestAnimationFrame ~loop, until the terrain has grown enough
    // that it has reached the target
    const updateExaggeration = () => {
      if (!this.terrain) {
        return;
      }

      // If the flattening animation is triggered while the growing animation
      // is running, then the flattening animation is stopped
      if (this.terrainFlattening) {
        return;
      }

      // normalized value in interval [0, 1] of where we are currently in the animation loop
      const positionInLoop = (performance.now() - startTime) / durationMs;

      // The animation goes on until we reached 99% of the growing sequence duration
      if (positionInLoop < 0.99) {
        const exaggerationFactor = 1 - Math.pow(1 - positionInLoop, 4);
        const newExaggeration =
          currentExaggeration + exaggerationFactor * deltaExaggeration;
        this.terrain.exaggeration = newExaggeration;
        requestAnimationFrame(updateExaggeration);
      } else {
        this.terrainGrowing = false;
        this.terrainFlattening = false;
        this.terrain.exaggeration = exaggeration;
      }

      this.triggerRepaint();
    };

    this.terrainGrowing = true;
    this.terrainFlattening = false;
    requestAnimationFrame(updateExaggeration);
  }

  /**
   * Enables the 3D terrain visualization
   */
  enableTerrain(exaggeration = this.terrainExaggeration) {
    if (exaggeration < 0) {
      console.warn("Terrain exaggeration cannot be negative.");
      return;
    }

    // This function is mapped to a map "data" event. It checks that the terrain
    // tiles are loaded and when so, it starts an animation to make the terrain grow
    const dataEventTerrainGrow = async (evt: MapTerrainDataEvent) => {
      if (!this.terrain) {
        return;
      }

      if (
        evt.type !== "data" ||
        evt.dataType !== "source" ||
        !("source" in evt)
      ) {
        return;
      }

      if (evt.sourceId !== "maptiler-terrain") {
        return;
      }

      const source = evt.source;

      if (source.type !== "raster-dem") {
        return;
      }

      if (!evt.isSourceLoaded) {
        return;
      }

      // We shut this event off because we want it to happen only once.
      // Yet, we cannot use the "once" method because only the last event of the series
      // has `isSourceLoaded` true
      this.off("data", dataEventTerrainGrow);

      this.growTerrain(exaggeration);
    };

    // This is put into a function so that it can be called regardless
    // of the loading state of _this_ the map instance
    const addTerrain = () => {
      // When style is changed,
      this.isTerrainEnabled = true;
      this.terrainExaggeration = exaggeration;

      // Mapping it to the "data" event so that we can check that the terrain
      // growing starts only when terrain tiles are loaded (to reduce glitching)
      this.on("data", dataEventTerrainGrow);

      this.addSource(defaults.terrainSourceId, {
        type: "raster-dem",
        url: defaults.terrainSourceURL,
      });

      // Setting up the terrain with a 0 exaggeration factor
      // so it loads ~seamlessly and then can grow from there
      this.setTerrain({
        source: defaults.terrainSourceId,
        exaggeration: 0,
      });
    };

    // The terrain has already been loaded,
    // we just update the exaggeration.
    if (this.getTerrain()) {
      this.isTerrainEnabled = true;
      this.growTerrain(exaggeration);
      return;
    }

    if (this.loaded() || this.isTerrainEnabled) {
      addTerrain();
    } else {
      this.once("load", () => {
        if (this.getTerrain() && this.getSource(defaults.terrainSourceId)) {
          return;
        }
        addTerrain();
      });
    }
  }

  /**
   * Disable the 3D terrain visualization
   */
  disableTerrain() {
    // It could be disabled already
    if (!this.terrain) {
      return;
    }

    this.isTerrainEnabled = false;
    // this.stopFlattening = false;

    // Duration of the animation in millisec
    const animationLoopDuration = 1 * 1000;
    const startTime = performance.now();
    // This is supposedly 0, but it could be something else (e.g. already in the middle of growing, or user defined other)
    const currentExaggeration = this.terrain.exaggeration;

    // This is again called in a requestAnimationFrame ~loop, until the terrain has grown enough
    // that it has reached the target
    const updateExaggeration = () => {
      if (!this.terrain) {
        return;
      }

      // If the growing animation is triggered while flattening,
      // then we exist the flatening
      if (this.terrainGrowing) {
        return;
      }

      // normalized value in interval [0, 1] of where we are currently in the animation loop
      const positionInLoop =
        (performance.now() - startTime) / animationLoopDuration;

      // The animation goes on until we reached 99% of the growing sequence duration
      if (positionInLoop < 0.99) {
        const exaggerationFactor = Math.pow(1 - positionInLoop, 4);
        const newExaggeration = currentExaggeration * exaggerationFactor;
        this.terrain.exaggeration = newExaggeration;
        requestAnimationFrame(updateExaggeration);
      } else {
        this.terrain.exaggeration = 0;
        this.terrainGrowing = false;
        this.terrainFlattening = false;
        // @ts-expect-error - https://github.com/maplibre/maplibre-gl-js/issues/2992
        this.setTerrain();
        if (this.getSource(defaults.terrainSourceId)) {
          this.removeSource(defaults.terrainSourceId);
        }
      }

      this.triggerRepaint();
    };

    this.terrainGrowing = false;
    this.terrainFlattening = true;
    requestAnimationFrame(updateExaggeration);
  }

  /**
   * Sets the 3D terrain exageration factor.
   * If the terrain was not enabled prior to the call of this method,
   * the method `.enableTerrain()` will be called.
   * If `animate` is `true`, the terrain transformation will be animated in the span of 1 second.
   * If `animate` is `false`, no animated transition to the newly defined exaggeration.
   */
  setTerrainExaggeration(exaggeration: number, animate = true) {
    if (!animate && this.terrain) {
      this.terrainExaggeration = exaggeration;
      this.terrain.exaggeration = exaggeration;
      this.triggerRepaint();
    } else {
      this.enableTerrain(exaggeration);
    }
  }

  /**
   * Perform an action when the style is ready. It could be at the moment of calling this method
   * or later.
   */
  private onStyleReady(cb: () => void) {
    if (this.isStyleLoaded()) {
      cb();
    } else {
      this.once("styledata", () => {
        cb();
      });
    }
  }

  async fitToIpBounds() {
    const ipGeolocateResult = await geolocation.info();
    this.fitBounds(
      ipGeolocateResult.country_bounds as [number, number, number, number],
      {
        duration: 0,
        padding: 100,
      },
    );
  }

  async centerOnIpPoint(zoom: number | undefined) {
    const ipGeolocateResult = await geolocation.info();
    this.jumpTo({
      center: [
        ipGeolocateResult?.longitude ?? 0,
        ipGeolocateResult?.latitude ?? 0,
      ],
      zoom: zoom || 11,
    });
  }

  getCameraHash() {
    const hashBin = new Float32Array(5);
    const center = this.getCenter();
    hashBin[0] = center.lng;
    hashBin[1] = center.lat;
    hashBin[2] = this.getZoom();
    hashBin[3] = this.getPitch();
    hashBin[4] = this.getBearing();
    return Base64.fromUint8Array(new Uint8Array(hashBin.buffer));
  }

  /**
   * Get the SDK config object.
   * This is convenient to dispatch the SDK configuration to externally built layers
   * that do not directly have access to the SDK configuration but do have access to a Map instance.
   */
  getSdkConfig(): SdkConfig {
    return config;
  }

  /**
   * Get the MapTiler session ID. Convenient to dispatch to externaly built component
   * that do not directly have access to the SDK configuration but do have access to a Map instance.
   * @returns
   */
  getMaptilerSessionId(): string {
    return MAPTILER_SESSION_ID;
  }

  /**
   *  Updates the requestManager's transform request with a new function.
   *
   * @param transformRequest A callback run before the Map makes a request for an external URL. The callback can be used to modify the url, set headers, or set the credentials property for cross-origin requests.
   *    Expected to return an object with a `url` property and optionally `headers` and `credentials` properties
   *
   * @returns {Map} `this`
   *
   *  @example
   *  map.setTransformRequest((url: string, resourceType: string) => {});
   */
  override setTransformRequest(
    transformRequest: RequestTransformFunction,
  ): this {
    super.setTransformRequest(combineTransformRequest(transformRequest));
    return this;
  }

  /**
   * Add a polyline to the map from various sources and with builtin styling.
   * Compatible sources:
   * - gpx content as string
   * - gpx file from URL
   * - kml content from string
   * - kml from url
   * - geojson from url
   * - geojson content as string
   * - geojson content as JS object
   * - uuid of a MapTiler Cloud dataset
   *
   * The method also gives the possibility to add an outline layer (if `options.outline` is `true`)
   * and if so , the returned property `polylineOutlineLayerId` will be a string. As a result, two layers
   * would be added.
   *
   * The default styling creates a line layer of constant width of 3px, the color will be randomly picked
   * from a curated list of colors and the opacity will be 1.
   * If the outline is enabled, the outline width is of 1px at all zoom levels, the color is white and
   * the opacity is 1.
   *
   * Those style properties can be changed and ramped according to zoom level using an easier syntax.
   *
   */
  async addPolyline(
    options: PolylineLayerOptions,
    fetchOptions: RequestInit = {},
  ): Promise<{
    polylineLayerId: string;
    polylineOutlineLayerId: string;
    polylineSourceId: string;
  }> {
    // We need to have the sourceId of the sourceData
    if (!options.sourceId && !options.data) {
      throw new Error(
        "Creating a polyline layer requires an existing .sourceId or a valid .data property",
      );
    }

    // We are going to evaluate the content of .data, if provided
    let data = options.data as any;
    const tmpData = null;

    if (typeof data === "string") {
      // if options.data exists and is a uuid string, we consider that it points to a MapTiler Dataset
      if (isUUID(data)) {
        data = `https://api.maptiler.com/data/${options.data}/features.json?key=${config.apiKey}`;
      }

      // options.data could be a url to a .gpx file
      else if (data.split(".").pop()?.toLowerCase().trim() === "gpx") {
        // fetch the file
        const res = await fetch(data, fetchOptions);
        const gpxStr = await res.text();
        // Convert it to geojson. Will throw is invalid GPX content
        data = gpx(gpxStr);
      }

      // options.data could be a url to a .kml file
      else if (data.split(".").pop()?.toLowerCase().trim() === "kml") {
        // fetch the file
        const res = await fetch(data, fetchOptions);
        const kmlStr = await res.text();
        // Convert it to geojson. Will throw is invalid GPX content
        data = kml(kmlStr);
      } else {
        // From this point, we consider that the string content provided could
        // be the string content of one of the compatible format (GeoJSON, KML, GPX)
        const tmpData = jsonParseNoThrow(data) ?? gpxOrKml(data);
        if (tmpData) data = tmpData;
      }

      if (!data) {
        throw new Error(
          "Polyline data was provided as string but is incompatible with valid formats.",
        );
      }
    }

    // Data was provided as a non-string but it's not a valid GeoJSON either => throw
    // else if (data && !geojsonValidation.valid(data)) {
    // else if (data && !isValidGeoJSON(data)) {

    //   throw new Error(
    //     "Polyline data was provided as an object but object is not of a valid GeoJSON format",
    //   );
    // }

    return this.addGeoJSONPolyline({
      ...options,
      data,
    });
  }

  /**
   * Add a polyline witgh optional outline from a GeoJSON object
   */
  private addGeoJSONPolyline(
    // The data or data source is expected to contain LineStrings or MultiLineStrings
    options: PolylineLayerOptions,
  ): {
    /**
     * ID of the main line layer
     */
    polylineLayerId: string;

    /**
     * ID of the outline layer (will be `""` if no outline)
     */
    polylineOutlineLayerId: string;

    /**
     * ID of the data source
     */
    polylineSourceId: string;
  } {
    if (options.layerId && this.getLayer(options.layerId)) {
      throw new Error(
        `A layer already exists with the layer id: ${options.layerId}`,
      );
    }

    const sourceId = options.sourceId ?? generateRandomSourceName();
    const layerId = options.layerId ?? generateRandomLayerName();

    const returnedInfo = {
      polylineLayerId: layerId,
      polylineOutlineLayerId: "",
      polylineSourceId: sourceId,
    };

    // A new source is added if the map does not have this sourceId and the data is provided
    if (options.data && !this.getSource(sourceId)) {
      // Adding the source
      this.addSource(sourceId, {
        type: "geojson",
        data: options.data,
      });
    }

    const lineWidth = options.lineWidth ?? 3;
    const lineColor = options.lineColor ?? getRandomColor();
    const lineOpacity = options.lineOpacity ?? 1;
    const lineBlur = options.lineBlur ?? 0;
    const lineGapWidth = options.lineGapWidth ?? 0;
    let lineDashArray = options.lineDashArray ?? null;
    const outlineWidth = options.outlineWidth ?? 1;
    const outlineColor = options.outlineColor ?? "#FFFFFF";
    const outlineOpacity = options.outlineOpacity ?? 1;
    const outlineBlur = options.outlineBlur ?? 0;

    if (typeof lineDashArray === "string") {
      lineDashArray = dashArrayMaker(lineDashArray);
    }

    // We want to create an outline for this line layer
    if (options.outline === true) {
      const outlineLayerId = `${layerId}_outline`;
      returnedInfo.polylineOutlineLayerId = outlineLayerId;

      this.addLayer(
        {
          id: outlineLayerId,
          type: "line",
          source: sourceId,
          layout: {
            "line-join": options.lineJoin ?? "round",
            "line-cap": options.lineCap ?? "round",
          },
          minzoom: options.minzoom ?? 0,
          maxzoom: options.maxzoom ?? 23,
          paint: {
            "line-opacity":
              typeof outlineOpacity === "number"
                ? outlineOpacity
                : rampedOptionsToLineLayerPaintSpec(outlineOpacity),
            "line-color":
              typeof outlineColor === "string"
                ? outlineColor
                : paintColorOptionsToLineLayerPaintSpec(outlineColor),
            "line-width": computeRampedOutlineWidth(lineWidth, outlineWidth),
            "line-blur":
              typeof outlineBlur === "number"
                ? outlineBlur
                : rampedOptionsToLineLayerPaintSpec(outlineBlur),
          },
        },
        options.beforeId,
      );
    }

    this.addLayer(
      {
        id: layerId,
        type: "line",
        source: sourceId,
        layout: {
          "line-join": options.lineJoin ?? "round",
          "line-cap": options.lineCap ?? "round",
        },
        minzoom: options.minzoom ?? 0,
        maxzoom: options.maxzoom ?? 23,
        paint: {
          "line-opacity":
            typeof lineOpacity === "number"
              ? lineOpacity
              : rampedOptionsToLineLayerPaintSpec(lineOpacity),
          "line-color":
            typeof lineColor === "string"
              ? lineColor
              : paintColorOptionsToLineLayerPaintSpec(lineColor),
          "line-width":
            typeof lineWidth === "number"
              ? lineWidth
              : lineWidthOptionsToLineLayerPaintSpec(lineWidth),

          "line-blur":
            typeof lineBlur === "number"
              ? lineBlur
              : rampedOptionsToLineLayerPaintSpec(lineBlur),

          "line-gap-width":
            typeof lineGapWidth === "number"
              ? lineGapWidth
              : rampedOptionsToLineLayerPaintSpec(lineGapWidth),

          // For some reasons passing "line-dasharray" with the value "undefined"
          // results in no showing the line while it should have the same behavior
          // of not adding the property "line-dasharray" as all.
          // As a workaround, we are inlining the addition of the prop with a conditional
          // which is less readable.
          ...(lineDashArray && { "line-dasharray": lineDashArray }),
        },
      },
      options.beforeId,
    );

    return returnedInfo;
  }

  /**
   * Add a polygon with styling options.
   */
  addPolygon(
    // this Feature collection is expected to contain on LineStrings and MultiLinestrings
    options: PolylgonLayerOptions,
  ): {
    /**
     * ID of the fill layer
     */
    polygonLayerId: string;

    /**
     * ID of the outline layer (will be `""` if no outline)
     */
    polygonOutlineLayerId: string;

    /**
     * ID of the source that contains the data
     */
    polygonSourceId: string;
  } {
    if (options.layerId && this.getLayer(options.layerId)) {
      throw new Error(
        `A layer already exists with the layer id: ${options.layerId}`,
      );
    }

    const sourceId = options.sourceId ?? generateRandomSourceName();
    const layerId = options.layerId ?? generateRandomLayerName();

    const returnedInfo = {
      polygonLayerId: layerId,
      polygonOutlineLayerId: options.outline ? `${layerId}_outline` : "",
      polygonSourceId: sourceId,
    };

    // A new source is added if the map does not have this sourceId and the data is provided
    if (options.data && !this.getSource(sourceId)) {
      // Adding the source
      this.addSource(sourceId, {
        type: "geojson",
        data: options.data,
      });
    }

    let outlineDashArray = options.outlineDashArray ?? null;
    const outlineWidth = options.outlineWidth ?? 1;
    const outlineColor = options.outlineColor ?? "#FFFFFF";
    const outlineOpacity = options.outlineOpacity ?? 1;
    const outlineBlur = options.outlineBlur ?? 0;
    const fillColor = options.fillColor ?? getRandomColor();
    const fillOpacity = options.fillOpacity ?? 1;
    const outlinePosition = options.outlinePosition ?? "center";
    const pattern = options.pattern ?? null;

    if (typeof outlineDashArray === "string") {
      outlineDashArray = dashArrayMaker(outlineDashArray);
    }

    const addLayers = (patternImageId: string | null = null) => {
      this.addLayer(
        {
          id: layerId,
          type: "fill",
          source: sourceId,
          minzoom: options.minzoom ?? 0,
          maxzoom: options.maxzoom ?? 23,
          paint: {
            "fill-color":
              typeof fillColor === "string"
                ? fillColor
                : paintColorOptionsToLineLayerPaintSpec(fillColor),

            "fill-opacity":
              typeof fillOpacity === "number"
                ? fillOpacity
                : rampedOptionsToLineLayerPaintSpec(fillOpacity),

            // Adding a pattern if provided
            ...(patternImageId && { "fill-pattern": patternImageId }),
          },
        },
        options.beforeId,
      );

      // We want to create an outline for this line layer
      if (options.outline === true) {
        let computedOutlineOffset:
          | DataDrivenPropertyValueSpecification<number>
          | number;

        if (outlinePosition === "inside") {
          if (typeof outlineWidth === "number") {
            computedOutlineOffset = 0.5 * outlineWidth;
          } else {
            computedOutlineOffset = rampedOptionsToLineLayerPaintSpec(
              outlineWidth.map(({ zoom, value }) => ({
                zoom,
                value: 0.5 * value,
              })),
            );
          }
        } else if (outlinePosition === "outside") {
          if (typeof outlineWidth === "number") {
            computedOutlineOffset = -0.5 * outlineWidth;
          } else {
            computedOutlineOffset = rampedOptionsToLineLayerPaintSpec(
              outlineWidth.map((el) => ({
                zoom: el.zoom,
                value: -0.5 * el.value,
              })),
            );
          }
        } else {
          computedOutlineOffset = 0;
        }

        this.addLayer(
          {
            id: returnedInfo.polygonOutlineLayerId,
            type: "line",
            source: sourceId,
            layout: {
              "line-join": options.outlineJoin ?? "round",
              "line-cap": options.outlineCap ?? "butt",
            },
            minzoom: options.minzoom ?? 0,
            maxzoom: options.maxzoom ?? 23,
            paint: {
              "line-opacity":
                typeof outlineOpacity === "number"
                  ? outlineOpacity
                  : rampedOptionsToLineLayerPaintSpec(outlineOpacity),
              "line-color":
                typeof outlineColor === "string"
                  ? outlineColor
                  : paintColorOptionsToLineLayerPaintSpec(outlineColor),
              "line-width":
                typeof outlineWidth === "number"
                  ? outlineWidth
                  : rampedOptionsToLineLayerPaintSpec(outlineWidth),
              "line-blur":
                typeof outlineBlur === "number"
                  ? outlineBlur
                  : rampedOptionsToLineLayerPaintSpec(outlineBlur),

              "line-offset": computedOutlineOffset,

              // For some reasons passing "line-dasharray" with the value "undefined"
              // results in no showing the line while it should have the same behavior
              // of not adding the property "line-dasharray" as all.
              // As a workaround, we are inlining the addition of the prop with a conditional
              // which is less readable.
              ...(outlineDashArray && {
                "line-dasharray":
                  outlineDashArray as PropertyValueSpecification<number[]>,
              }),
            },
          },
          options.beforeId,
        );
      }
    };

    if (pattern) {
      if (this.hasImage(pattern)) {
        addLayers(pattern);
      } else {
        this.loadImage(
          pattern,

          // (error?: Error | null, image?: HTMLImageElement | ImageBitmap | null, expiry?: ExpiryData | null)
          (
            error: Error | null | undefined,
            image: HTMLImageElement | ImageBitmap | null | undefined,
          ) => {
            // Throw an error if something goes wrong.
            if (error) {
              console.error("Could not load the pattern image.", error.message);
              return addLayers();
            }

            if (!image) {
              console.error(
                `An image cannot be created from the pattern URL ${pattern}.`,
              );
              return addLayers();
            }

            // Add the image to the map style, using the image URL as an ID
            this.addImage(pattern, image);

            addLayers(pattern);
          },
        );
      }
    } else {
      addLayers();
    }

    return returnedInfo;
  }
}<|MERGE_RESOLUTION|>--- conflicted
+++ resolved
@@ -10,12 +10,9 @@
   Tile,
   RasterDEMSourceSpecification,
   RequestTransformFunction,
-<<<<<<< HEAD
   DataDrivenPropertyValueSpecification,
   PropertyValueSpecification,
-=======
   ExpressionSpecification,
->>>>>>> bec52549
 } from "maplibre-gl";
 import { ReferenceMapStyle, MapStyleVariant } from "@maptiler/client";
 import { config, MAPTILER_SESSION_ID, SdkConfig } from "./config";
@@ -590,10 +587,7 @@
   /**
    * Define the primary language of the map. Note that not all the languages shorthands provided are available.
    */
-<<<<<<< HEAD
-  setPrimaryLanguage(language: LanguageString = defaults.primaryLanguage) {
-    if (language === Language.STYLE) return;
-=======
+
   private setPrimaryLanguage(language: LanguageString | string) {
     const styleLanguage = this.getStyleLanguage();
 
@@ -623,7 +617,6 @@
       console.warn(`The language "${language}" is not supported.`);
       return;
     }
->>>>>>> bec52549
 
     if (this.primaryLanguage === Language.STYLE_LOCK) {
       console.warn(
@@ -657,10 +650,6 @@
     // will be overwritten below
     let replacer: ExpressionSpecification | string = `{${langStr}}`;
 
-<<<<<<< HEAD
-      const langStr = language ? `name:${language}` : "name"; // to handle local lang
-      let replacer = [
-=======
     if (languageNonStyle == Language.VISITOR) {
       langStr = getBrowserLanguage();
       replacer = [
@@ -707,7 +696,6 @@
     } else if (languageNonStyle === Language.AUTO) {
       langStr = getBrowserLanguage();
       replacer = [
->>>>>>> bec52549
         "case",
         ["has", langStr],
         ["get", langStr],
@@ -715,183 +703,10 @@
       ];
     }
 
-<<<<<<< HEAD
-      if (language == Language.VISITOR) {
-        const firstLang = `name:${getBrowserLanguage()}`;
-        replacer = [
-          "case",
-          [
-            "all",
-            // @ts-ignore
-            ["has", firstLang],
-            // @ts-ignore
-            ["has", "name"],
-          ],
-
-          [
-            "case",
-            // @ts-ignore
-            ["==", ["get", firstLang], ["get", "name"]],
-            // @ts-ignore
-            ["get", "name"],
-            // @ts-ignore
-            [
-              "concat",
-              // @ts-ignore
-              ["get", firstLang],
-              "\n",
-              // @ts-ignore
-              ["get", "name"],
-            ],
-          ],
-
-          // @ts-ignore
-          ["get", "name"],
-        ];
-      }
-
-      for (let i = 0; i < layers.length; i += 1) {
-        const layer = layers[i];
-        const layout = layer.layout;
-
-        if (!layout) {
-          continue;
-        }
-
-        if (!("text-field" in layout)) {
-          continue;
-        }
-
-        const textFieldLayoutProp = this.getLayoutProperty(
-          layer.id,
-          "text-field",
-        );
-
-        // Note:
-        // The value of the 'text-field' property can take multiple shape;
-        // 1. can be an array with 'concat' on its first element (most likely means bilingual)
-        // 2. can be an array with 'get' on its first element (monolingual)
-        // 3. can be a string of shape '{name:latin}'
-        // 4. can be a string referencing another prop such as '{housenumber}' or '{ref}'
-        //
-        // The case 1, 2 and 3 will be updated while maintaining their original type and shape.
-        // The case 3 will not be updated
-
-        let regexMatch;
-
-        // This is case 1
-        if (
-          Array.isArray(textFieldLayoutProp) &&
-          textFieldLayoutProp.length >= 2 &&
-          textFieldLayoutProp[0].trim().toLowerCase() === "concat"
-        ) {
-          const newProp = textFieldLayoutProp.slice(); // newProp is Array
-          // The style could possibly have defined more than 2 concatenated language strings but we only want to edit the first
-          // The style could also define that there are more things being concatenated and not only languages
-
-          for (let j = 0; j < textFieldLayoutProp.length; j += 1) {
-            const elem = textFieldLayoutProp[j];
-
-            // we are looking for an elem of shape '{name:somelangage}' (string) of `["get", "name:somelanguage"]` (array)
-
-            // the entry of of shape '{name:somelangage}', possibly with loose spacing
-            if (
-              (typeof elem === "string" || elem instanceof String) &&
-              strLanguageRegex.exec(elem.toString())
-            ) {
-              newProp[j] = replacer;
-              break; // we just want to update the primary language
-            }
-            // the entry is of an array of shape `["get", "name:somelanguage"]`
-            else if (
-              Array.isArray(elem) &&
-              elem.length >= 2 &&
-              elem[0].trim().toLowerCase() === "get" &&
-              strLanguageInArrayRegex.exec(elem[1].toString())
-            ) {
-              newProp[j] = replacer;
-              break; // we just want to update the primary language
-            } else if (
-              Array.isArray(elem) &&
-              elem.length === 4 &&
-              elem[0].trim().toLowerCase() === "case"
-            ) {
-              newProp[j] = replacer;
-              break; // we just want to update the primary language
-            }
-          }
-
-          this.setLayoutProperty(layer.id, "text-field", newProp);
-        }
-
-        // This is case 2
-        else if (
-          Array.isArray(textFieldLayoutProp) &&
-          textFieldLayoutProp.length >= 2 &&
-          textFieldLayoutProp[0].trim().toLowerCase() === "get" &&
-          strLanguageInArrayRegex.exec(textFieldLayoutProp[1].toString())
-        ) {
-          const newProp = replacer;
-          this.setLayoutProperty(layer.id, "text-field", newProp);
-        }
-
-        // This is case 3
-        else if (
-          (typeof textFieldLayoutProp === "string" ||
-            textFieldLayoutProp instanceof String) &&
-          strLanguageRegex.exec(textFieldLayoutProp.toString())
-        ) {
-          const newProp = replacer;
-          this.setLayoutProperty(layer.id, "text-field", newProp);
-        } else if (
-          Array.isArray(textFieldLayoutProp) &&
-          textFieldLayoutProp.length === 4 &&
-          textFieldLayoutProp[0].trim().toLowerCase() === "case"
-        ) {
-          const newProp = replacer;
-          this.setLayoutProperty(layer.id, "text-field", newProp);
-        } else if (
-          (typeof textFieldLayoutProp === "string" ||
-            textFieldLayoutProp instanceof String) &&
-          (regexMatch = strBilingualRegex.exec(
-            textFieldLayoutProp.toString(),
-          )) !== null
-        ) {
-          const newProp = `{${langStr}}${regexMatch[3]}{name${
-            regexMatch[4] || ""
-          }}`;
-          this.setLayoutProperty(layer.id, "text-field", newProp);
-        } else if (
-          (typeof textFieldLayoutProp === "string" ||
-            textFieldLayoutProp instanceof String) &&
-          (regexMatch = strMoreInfoRegex.exec(
-            textFieldLayoutProp.toString(),
-          )) !== null
-        ) {
-          const newProp = `${regexMatch[1]}{${langStr}}${regexMatch[5]}`;
-          this.setLayoutProperty(layer.id, "text-field", newProp);
-        }
-      }
-    });
-  }
-
-  /**
-   * Define the secondary language of the map. Note that this is not supported by all the map styles
-   * Note that most styles do not allow a secondary language and this function only works if the style allows (no force adding)
-   */
-  setSecondaryLanguage(language: LanguageString = defaults.secondaryLanguage) {
-    // Using the lock flag as a primaty language also applies to the secondary
-    if (this.primaryLanguage === Language.STYLE_LOCK) {
-      console.warn(
-        "The language cannot be changed because this map has been instantiated with the STYLE_LOCK language flag.",
-      );
-      return;
-=======
     // This is for using the regular names as {name}
     else if (languageNonStyle === Language.LOCAL) {
       langStr = Language.LOCAL;
       replacer = `{${langStr}}`;
->>>>>>> bec52549
     }
 
     // This section is for the regular language ISO codes
