import maplibregl from "maplibre-gl";
import { Base64 } from "js-base64";
import type {
  StyleSpecification,
  MapOptions as MapOptionsML,
  ControlPosition,
  StyleSwapOptions,
  StyleOptions,
  MapDataEvent,
  // Tile,
  RasterDEMSourceSpecification,
  RequestTransformFunction,
  Source,
  LayerSpecification,
  SourceSpecification,
  CustomLayerInterface,
  FilterSpecification,
  StyleSetterOptions,
  ExpressionSpecification,
  SymbolLayerSpecification,
  AttributionControlOptions,
} from "maplibre-gl";
import type { ReferenceMapStyle, MapStyleVariant } from "@maptiler/client";
import { config, MAPTILER_SESSION_ID, type SdkConfig } from "./config";
import { defaults } from "./constants/defaults";
import { MaptilerLogoControl } from "./controls/MaptilerLogoControl";
import { changeFirstLanguage, checkNamePattern, combineTransformRequest, computeLabelsLocalizationMetrics, displayNoWebGlWarning, replaceLanguage } from "./tools";
import { getBrowserLanguage, Language, type LanguageInfo } from "./language";
import { styleToStyle } from "./mapstyle";
import { MaptilerTerrainControl } from "./controls/MaptilerTerrainControl";
import { MaptilerNavigationControl } from "./controls/MaptilerNavigationControl";
import { MapStyle, geolocation, getLanguageInfoFromFlag, toLanguageInfo } from "@maptiler/client";
import { MaptilerGeolocateControl } from "./controls/MaptilerGeolocateControl";
import { ScaleControl } from "./MLAdapters/ScaleControl";
import { FullscreenControl } from "./MLAdapters/FullscreenControl";

import Minimap from "./controls/Minimap";
import type { MinimapOptionsInput } from "./controls/Minimap";
import { CACHE_API_AVAILABLE, registerLocalCacheProtocol } from "./caching";
import { MaptilerProjectionControl } from "./controls/MaptilerProjectionControl";
import { Telemetry } from "./Telemetry";
import { CubemapDefinition, CubemapLayer, CubemapLayerConstructorOptions } from "./custom-layers/CubemapLayer";
<<<<<<< HEAD
import { GradientDefinition, RadialGradientLayer, RadialGradientLayerOptions } from "./custom-layers/RadialGradientLayer";
=======
import { GradientDefinition, RadialGradientLayer, RadialGradientLayerConstructorOptions } from "./custom-layers/RadialGradientLayer";
>>>>>>> a51961fa
import extractCustomLayerStyle, { StyleSpecificationWithMetaData } from "./custom-layers/extractCustomLayerStyle";

export type LoadWithTerrainEvent = {
  type: "loadWithTerrain";
  target: Map;
  terrain: {
    source: string;
    exaggeration: number;
  };
};

export const GeolocationType: {
  POINT: "POINT";
  COUNTRY: "COUNTRY";
} = {
  POINT: "POINT",
  COUNTRY: "COUNTRY",
} as const;

type MapTerrainDataEvent = MapDataEvent & {
  isSourceLoaded: boolean;
  // tile: Tile;
  sourceId: string;
  source: RasterDEMSourceSpecification;
};

/**
 * The type of projection, `undefined` means it's decided by the style and if the style does not contain any projection info,
 * if falls back to the default Mercator
 */
export type ProjectionTypes = "mercator" | "globe" | undefined;

/**
 * Options to provide to the `Map` constructor
 */
export type MapOptions = Omit<MapOptionsML, "style" | "maplibreLogo"> & {
  /**
   * Style of the map. Can be:
   * - a full style URL (possibly with API key)
   * - a shorthand with only the MapTIler style name (eg. `"streets-v2"`)
   * - a longer form with the prefix `"maptiler://"` (eg. `"maptiler://streets-v2"`)
   */
  style?: ReferenceMapStyle | MapStyleVariant | StyleSpecification | string;

  /**
   * Define the language of the map. This can be done directly with a language ISO code (eg. "en"),
   * the ISO code prepended with the OSM flag (eg. "name:en" or even just "name"),
   * or with a built-in shorthand (eg. Language.ENGLISH).
   * Note that this is equivalent to setting the `config.primaryLanguage` and will overwrite it.
   */
  language?: LanguageInfo | string;

  /**
   * Define the MapTiler Cloud API key to be used. This is strictly equivalent to setting
   * `config.apiKey` and will overwrite it.
   */
  apiKey?: string;

  /**
   * Shows or hides the MapTiler logo in the bottom left corner.
   *
   * For paid plans:
   * - `true` shows MapTiler logo
   * - `false` hodes MapTiler logo
   * - default: `false` (hide)
   *
   * For free plans: MapTiler logo always shows, regardless of the value.
   */
  maptilerLogo?: boolean;

  /**
   * Attribution text to show in an {@link AttributionControl}.
   */
  customAttribution?: string | Array<string>;

  /**
   * Enables 3D terrain if `true`. (default: `false`)
   */
  terrain?: boolean;

  /**
   * Exaggeration factor of the terrain. (default: `1`, no exaggeration)
   */
  terrainExaggeration?: number;

  /**
   * Show the navigation control. (default: `true`, will hide if `false`)
   */
  navigationControl?: boolean | ControlPosition;

  /**
   * Show the terrain control. (default: `false`, will show if `true`)
   */
  terrainControl?: boolean | ControlPosition;

  /**
   * Show the geolocate control. (default: `true`, will hide if `false`)
   */
  geolocateControl?: boolean | ControlPosition;

  /**
   * Show the scale control. (default: `false`, will show if `true`)
   */
  scaleControl?: boolean | ControlPosition;

  /**
   * Show the full screen control. (default: `false`, will show if `true`)
   */
  fullscreenControl?: boolean | ControlPosition;

  /**
   * Display a minimap in a user defined corner of the map. (default: `bottom-left` corner)
   * If set to true, the map will assume it is a minimap and forego the attribution control.
   */
  minimap?: boolean | ControlPosition | MinimapOptionsInput;

  /**
   * attributionControl
   */
  forceNoAttributionControl?: boolean;

  /**
   * Method to position the map at a given geolocation. Only if:
   * - `hash` is `false`
   * - `center` is not provided
   *
   * If the value is `true` of `"POINT"` (given by `GeolocationType.POINT`) then the positionning uses the MapTiler Cloud
   * Geolocation to find the non-GPS location point.
   * The zoom level can be provided in the `Map` constructor with the `zoom` option or will be `13` if not provided.
   *
   * If the value is `"COUNTRY"` (given by `GeolocationType.COUNTRY`) then the map is centered around the bounding box of the country.
   * In this case, the `zoom` option will be ignored.
   *
   * If the value is `false`, no geolocation is performed and the map centering and zooming depends on other options or on
   * the built-in defaults.
   *
   * If this option is non-false and the options `center` is also provided, then `center` prevails.
   *
   * Default: `false`
   */
  geolocate?: (typeof GeolocationType)[keyof typeof GeolocationType] | boolean;

  /**
   * Show the projection control. (default: `false`, will show if `true`)
   */
  projectionControl?: boolean | ControlPosition;

  /**
   * Whether the projection should be "mercator" or "globe".
   * If not provided, the style takes precedence. If provided, overwrite the style.
   */
  projection?: ProjectionTypes;

  /**
   * Turn on/off spacebox.
   *
   * Default: { color: "#1D29F1" }
   */
  space?: CubemapLayerConstructorOptions | boolean;
<<<<<<< HEAD
  halo?: RadialGradientLayerOptions | boolean;
=======
  halo?: RadialGradientLayerConstructorOptions | boolean;
>>>>>>> a51961fa
};

/**
 * The Map class can be instanciated to display a map in a `<div>`
 */
export class Map extends maplibregl.Map {
  public readonly telemetry: Telemetry;

  private space?: CubemapLayer;
  private halo?: RadialGradientLayer;

  public getSpace(): CubemapLayer | undefined {
    return this.space;
  }

  public setSpace(space: CubemapDefinition) {
    if (this.space) {
      this.space.setCubemap(space);
      return;
    }

    this.space = new CubemapLayer(space);

    this.once("load", () => {
      const firstLayer = this.getLayersOrder()[0];
      if (this.space) {
        this.addLayer(this.space, firstLayer);
      }
    });
  }

  private setSpaceFromStyle({ style }: { style: StyleSpecificationWithMetaData }) {
    if (!style?.metadata?.maptiler?.space) {
      return;
    }
    this.space?.setCubemap(style.metadata.maptiler.space);
  }

  private setHaloFromStyle({ style }: { style: StyleSpecificationWithMetaData }) {
    if (!style?.metadata?.maptiler?.halo) {
      return;
    }
    void this.halo?.setGradient(style.metadata.maptiler.halo);
  }

  private setSpaceFromCurrentStyle() {
    const spaceOptionsFromStyleSpec = extractCustomLayerStyle<CubemapDefinition>({ map: this, property: "space" });
    if (spaceOptionsFromStyleSpec && this.space) {
      this.space.setCubemap(spaceOptionsFromStyleSpec);
      return;
    }
  }

  private setHaloFromCurrentStyle() {
    const haloOptionsFromStyleSpec = extractCustomLayerStyle<GradientDefinition>({ map: this, property: "halo" });
    if (haloOptionsFromStyleSpec && this.halo) {
      void this.halo.setGradient(haloOptionsFromStyleSpec);
      return;
    }
  }

  private initSpace({ options = this.options, before }: { options?: MapOptions; before: string }) {
    if (this.space) {
<<<<<<< HEAD
      this.removeLayer(this.space.id);
=======
      return;
>>>>>>> a51961fa
    }

    if (options.space === false) return;

    const spaceOptionsFromStyleSpec = extractCustomLayerStyle<CubemapDefinition>({ map: this, property: "space" });
    if (options.space) {
      this.space = new CubemapLayer(options.space);
      this.addLayer(this.space, before);
      return;
    }

    if (spaceOptionsFromStyleSpec) {
      this.space = new CubemapLayer(spaceOptionsFromStyleSpec);
      this.addLayer(this.space, before);
    }
  }

  private initHalo({ options = this.options, before }: { options?: MapOptions; before: string }) {
    if (this.halo) {
<<<<<<< HEAD
      this.removeLayer(this.halo.id);
=======
      return;
>>>>>>> a51961fa
    }

    if (options.halo === false) return;

    const haloOptionsFromStyleSpec = extractCustomLayerStyle<GradientDefinition>({ map: this, property: "halo" });
    if (options.halo) {
      this.halo = new RadialGradientLayer(options.halo);
      this.addLayer(this.halo, before);
      return;
    }

    if (haloOptionsFromStyleSpec) {
      this.halo = new RadialGradientLayer(haloOptionsFromStyleSpec);
      this.addLayer(this.halo, before);
    }
  }

  public getHalo(): RadialGradientLayer | undefined {
    return this.halo;
  }

  public setHalo(halo: GradientDefinition) {
    if (this.halo) {
<<<<<<< HEAD
      this.halo.setGradient(halo);
=======
      void this.halo.setGradient(halo);
>>>>>>> a51961fa
      return;
    }

    this.halo = new RadialGradientLayer(halo);

<<<<<<< HEAD
    this.once("load", () => {
=======
    void this.once("load", () => {
>>>>>>> a51961fa
      const layersOrder = this.getLayersOrder();

      const firstLayer = layersOrder[0];

      const insertBeforeIndex = layersOrder.indexOf(this.space?.id ?? "") + 2;

      const insertBefore = layersOrder[insertBeforeIndex];
      if (this.halo) {
        this.addLayer(this.halo, this.space ? insertBefore : firstLayer);
      }
    });
  }

  private options: MapOptions;
  private isTerrainEnabled = false;
  private terrainExaggeration = 1;
  private primaryLanguage: LanguageInfo;
  private terrainGrowing = false;
  private terrainFlattening = false;
  private minimap?: Minimap;
  private forceLanguageUpdate: boolean;
  private languageAlwaysBeenStyle: boolean;
  private isReady = false;
  private terrainAnimationDuration = 1000;
  private monitoredStyleUrls!: Set<string>;
  private styleInProcess = false;
  private curentProjection: ProjectionTypes = undefined;
  private originalLabelStyle = new window.Map<string, ExpressionSpecification | string>();
  private isStyleLocalized = false;
  private languageIsUpdated = false;

  constructor(options: MapOptions) {
    displayNoWebGlWarning(options.container);

    if (options.apiKey) {
      config.apiKey = options.apiKey;
    }

    const { style, requiresUrlMonitoring, isFallback } = styleToStyle(options.style);
    if (isFallback) {
      console.warn(
        "Invalid style. A style must be a valid URL to a style.json, a JSON string representing a valid StyleSpecification or a valid StyleSpecification object. Fallback to default MapTiler style.",
      );
    }

    if (!config.apiKey) {
      console.warn("MapTiler Cloud API key is not set. Visit https://maptiler.com and try Cloud for free!");
    }

    const hashPreConstructor = location.hash;

    // default attribution control options
    let attributionControlOptions = {
      compact: false,
    } as AttributionControlOptions;
    if (options.customAttribution) {
      attributionControlOptions.customAttribution = options.customAttribution;
    } else if (options.attributionControl && typeof options.attributionControl === "object") {
      attributionControlOptions = {
        ...attributionControlOptions,
        ...options.attributionControl,
      };
    }

    const superOptions = {
      ...options,
      style,
      maplibreLogo: false,
      transformRequest: combineTransformRequest(options.transformRequest),
      attributionControl: options.forceNoAttributionControl === true ? false : attributionControlOptions,
    } as maplibregl.MapOptions;

    // Removing the style option from the super constructor so that we can initialize this.styleInProcess before
    // calling .setStyle(). Otherwise, if a style is provided to the super constructor, the setStyle method is called as
    // a child call of super, meaning instance attributes cannot be initialized yet.
    // The styleInProcess instance attribute is necessary to track if a style has not fall into a CORS error, for which
    // Maplibre DOES NOT throw an AJAXError (hence does not track the URL of the failed http request)
    delete superOptions.style;
    super(superOptions);

    this.options = options;

    this.setStyle(style);

    if (requiresUrlMonitoring) {
      this.monitorStyleUrl(style as string);
    }

    const applyFallbackStyle = () => {
      let warning = "The distant style could not be loaded.";
      // Loading a new style failed. If a style is not already in place,
      // the default one is loaded instead + warning in console
      if (!this.getStyle()) {
        this.setStyle(MapStyle.STREETS);
        warning += `Loading default MapTiler Cloud style "${MapStyle.STREETS.getDefaultVariant().getId()}" as a fallback.`;
      } else {
        warning += "Leaving the style as is.";
      }
      console.warn(warning);
    };

    this.on("style.load", () => {
      this.styleInProcess = false;
    });

    // Safeguard for distant styles at non-http 2xx status URLs
    this.on("error", (event) => {
      if (event.error instanceof maplibregl.AJAXError) {
        const err = event.error as maplibregl.AJAXError;
        const url = err.url;
        const cleanUrl = new URL(url);
        cleanUrl.search = "";
        const clearnUrlStr = cleanUrl.href;

        // If the URL is present in the list of monitored style URL,
        // that means this AJAXError was about a style, and we want to fallback to
        // the default style
        if (this.monitoredStyleUrls && this.monitoredStyleUrls.has(clearnUrlStr)) {
          this.monitoredStyleUrls.delete(clearnUrlStr);
          applyFallbackStyle();
        }
        return;
      }

      // CORS error when fetching distant URL are not detected as AJAXError by Maplibre, just as generic error with no url property
      // so we have to find a way to detect them when it comes to failing to load a style.
      if (this.styleInProcess) {
        // If this.styleInProcess is true, it very likely means the style URL has not resolved due to a CORS issue.
        // In such case, we load the default style
        applyFallbackStyle();
        return;
      }
    });

    if (config.caching && !CACHE_API_AVAILABLE) {
      console.warn("The cache API is only available in secure contexts. More info at https://developer.mozilla.org/en-US/docs/Web/API/Cache");
    }

    if (config.caching && CACHE_API_AVAILABLE) {
      registerLocalCacheProtocol();
    }

    if (typeof options.language === "undefined") {
      this.primaryLanguage = config.primaryLanguage;
    } else {
      const providedlanguage = toLanguageInfo(options.language, Language);
      this.primaryLanguage = providedlanguage ?? config.primaryLanguage;
    }

    this.forceLanguageUpdate = this.primaryLanguage === Language.STYLE || this.primaryLanguage === Language.STYLE_LOCK ? false : true;
    this.languageAlwaysBeenStyle = this.primaryLanguage === Language.STYLE;
    this.terrainExaggeration = options.terrainExaggeration ?? this.terrainExaggeration;

    this.curentProjection = options.projection;

    // Managing the type of projection and persist if not present in style
    this.on("styledata", () => {
      if (this.curentProjection === "mercator") {
        this.setProjection({ type: "mercator" });
      } else if (this.curentProjection === "globe") {
        this.setProjection({ type: "globe" });
      }
    });

    // Map centering and geolocation
    this.once("styledata", async () => {
      // Not using geolocation centering if...

      // the geolcoate option is not provided or is falsy
      if (!options.geolocate) {
        return;
      }

      // ... a center is provided in options
      if (options.center) {
        return;
      }

      // ... the hash option is enabled and a hash is present in the URL
      if (options.hash && !!hashPreConstructor) {
        return;
      }

      // If the geolocation is set to COUNTRY:
      try {
        if (options.geolocate === GeolocationType.COUNTRY) {
          await this.fitToIpBounds();
          return;
        }
      } catch (e) {
        // not raising
        console.warn((e as Error).message);
      }

      // As a fallback, we want to center the map on the visitor. First with IP geolocation...
      let ipLocatedCameraHash: string;
      try {
        await this.centerOnIpPoint(options.zoom);
        ipLocatedCameraHash = this.getCameraHash();
      } catch (e) {
        // not raising
        console.warn((e as Error).message);
      }

      // A more precise localization

      // This more advanced localization is commented out because the easeTo animation
      // triggers an error if the terrain grow is enabled (due to being nable to project the center while moving)

      // Then, the get a more precise location, we rely on the browser location, but only if it was already granted
      // before (we don't want to ask wih a popup at launch time)
      const locationResult = await navigator.permissions.query({
        name: "geolocation",
      });

      if (locationResult.state === "granted") {
        navigator.geolocation.getCurrentPosition(
          // success callback
          (data) => {
            // If the user has already moved since the ip location, then we no longer want to move the center
            if (ipLocatedCameraHash !== this.getCameraHash()) {
              return;
            }

            if (this.terrain) {
              this.easeTo({
                center: [data.coords.longitude, data.coords.latitude],
                zoom: options.zoom || 12,
                duration: 2000,
              });
            } else {
              this.once("terrain", () => {
                this.easeTo({
                  center: [data.coords.longitude, data.coords.latitude],
                  zoom: options.zoom || 12,
                  duration: 2000,
                });
              });
            }
          },

          // error callback
          null,

          // options
          {
            maximumAge: 24 * 3600 * 1000, // a day in millisec
            timeout: 5000, // milliseconds
            enableHighAccuracy: false,
          },
        );
      }
    });

    // If the config includes language changing, we must update the map language
    this.on("styledata", () => {
      this.setPrimaryLanguage(this.primaryLanguage);
    });

    // this even is in charge of reaplying the terrain elevation after the
    // style has changed because depending on the src/tgt style,
    // the style logic is not always able to resolve the application of terrain
    this.on("styledata", () => {
      // the styling resolver did no manage to reaply the terrain,
      // so let's reload it
      if (this.getTerrain() === null && this.isTerrainEnabled) {
        this.enableTerrain(this.terrainExaggeration);
      }
    });

    // Update logo and attibution
    this.once("load", async () => {
      let tileJsonContent = { logo: null };

      try {
        const possibleSources = Object.keys(this.style.sourceCaches)
          .map((sourceName) => this.getSource(sourceName))
          .filter((s: Source | undefined) => s && "url" in s && typeof s.url === "string" && s.url.includes("tiles.json"));

        const styleUrl = new URL((possibleSources[0] as maplibregl.VectorTileSource).url);

        if (!styleUrl.searchParams.has("key")) {
          styleUrl.searchParams.append("key", config.apiKey);
        }

        const tileJsonRes = await fetch(styleUrl.href);
        tileJsonContent = await tileJsonRes.json();
      } catch (_e) {
        // No tiles.json found (should not happen on maintained styles)
      }

      // The attribution and logo must show when required
      if (options.forceNoAttributionControl !== true) {
        if ("logo" in tileJsonContent && tileJsonContent.logo) {
          const logoURL: string = tileJsonContent.logo;

          this.addControl(new MaptilerLogoControl({ logoURL }), options.logoPosition);
        } else if (options.maptilerLogo) {
          this.addControl(new MaptilerLogoControl(), options.logoPosition);
        }
      }

      // the other controls at init time but be after
      // (due to the async nature of logo control)

      // By default, no scale control
      if (options.scaleControl) {
        // default position, if not provided, is top left corner
        const position = (options.scaleControl === true || options.scaleControl === undefined ? "bottom-right" : options.scaleControl) as ControlPosition;

        const scaleControl = new ScaleControl({ unit: config.unit });
        this.addControl(scaleControl, position);
        config.on("unit", (unit) => {
          scaleControl.setUnit(unit);
        });
      }

      if (options.navigationControl !== false) {
        // default position, if not provided, is top left corner
        const position = (options.navigationControl === true || options.navigationControl === undefined ? "top-right" : options.navigationControl) as ControlPosition;
        this.addControl(new MaptilerNavigationControl(), position);
      }

      if (options.geolocateControl !== false) {
        // default position, if not provided, is top left corner
        const position = (options.geolocateControl === true || options.geolocateControl === undefined ? "top-right" : options.geolocateControl) as ControlPosition;

        this.addControl(
          // new maplibregl.GeolocateControl({
          new MaptilerGeolocateControl({
            positionOptions: {
              enableHighAccuracy: true,
              maximumAge: 0,
              timeout: 6000 /* 6 sec */,
            },
            fitBoundsOptions: {
              maxZoom: 15,
            },
            trackUserLocation: true,
            showAccuracyCircle: true,
            showUserLocation: true,
          }),
          position,
        );
      }

      if (options.terrainControl) {
        // default position, if not provided, is top left corner
        const position = (options.terrainControl === true || options.terrainControl === undefined ? "top-right" : options.terrainControl) as ControlPosition;
        this.addControl(new MaptilerTerrainControl(), position);
      }

      if (options.projectionControl) {
        // default position, if not provided, is top left corner
        const position = (options.projectionControl === true || options.projectionControl === undefined ? "top-right" : options.projectionControl) as ControlPosition;
        this.addControl(new MaptilerProjectionControl(), position);
      }

      // By default, no fullscreen control
      if (options.fullscreenControl) {
        // default position, if not provided, is top left corner
        const position = (options.fullscreenControl === true || options.fullscreenControl === undefined ? "top-right" : options.fullscreenControl) as ControlPosition;

        this.addControl(new FullscreenControl({}), position);
      }

      this.isReady = true;
      this.fire("ready", { target: this });
    });

    // Creating a custom event: "loadWithTerrain"
    // that fires only once when both:
    // - the map has full ready (corresponds to the the "ready" event)
    // - the terrain has loaded (corresponds to the "terrain" event with terrain beion non-null)
    // This custom event is necessary to wait for when the map is instanciated with `terrain: true`
    // and some animation (flyTo, easeTo) are running from the begining.
    let loadEventTriggered = false;
    let terrainEventTriggered = false;
    let terrainEventData: LoadWithTerrainEvent;

    this.once("ready", () => {
      loadEventTriggered = true;
      if (terrainEventTriggered) {
        this.fire("loadWithTerrain", terrainEventData);
      }
    });

    this.once("style.load", () => {
      const { minimap } = options;
      if (typeof minimap === "object") {
        const {
          zoom,
          center,
          style,
          language,
          apiKey,
          maptilerLogo,
          canvasContextAttributes,
          refreshExpiredTiles,
          maxBounds,
          scrollZoom,
          minZoom,
          maxZoom,
          boxZoom,
          locale,
          fadeDuration,
          crossSourceCollisions,
          clickTolerance,
          bounds,
          fitBoundsOptions,
          pixelRatio,
          validateStyle,
        } = options;

        this.minimap = new Minimap(minimap, {
          zoom,
          center,
          style,
          language,
          apiKey,
          container: "null",
          maptilerLogo,
          canvasContextAttributes,
          refreshExpiredTiles,
          maxBounds,
          scrollZoom,
          minZoom,
          maxZoom,
          boxZoom,
          locale,
          fadeDuration,
          crossSourceCollisions,
          clickTolerance,
          bounds,
          fitBoundsOptions,
          pixelRatio,
          validateStyle,
        });
        this.addControl(this.minimap, minimap.position ?? "bottom-left");
      } else if (minimap === true) {
        this.minimap = new Minimap({}, options);
        this.addControl(this.minimap, "bottom-left");
      } else if (minimap !== undefined && minimap !== false) {
        this.minimap = new Minimap({}, options);
        this.addControl(this.minimap, minimap);
      }
    });

    const terrainCallback = (evt: LoadWithTerrainEvent) => {
      if (!evt.terrain) return;
      terrainEventTriggered = true;
      terrainEventData = {
        type: "loadWithTerrain",
        target: this,
        terrain: evt.terrain,
      };
      this.off("terrain", terrainCallback);

      if (loadEventTriggered) {
        this.fire("loadWithTerrain", terrainEventData as LoadWithTerrainEvent);
      }
    };

    this.on("terrain", terrainCallback);

    // enable 3D terrain if provided in options
    if (options.terrain) {
      this.enableTerrain(options.terrainExaggeration ?? this.terrainExaggeration);
    }

    // Display a message if WebGL context is lost
    // eslint-disable-next-line @typescript-eslint/no-floating-promises
    this.once("load", () => {
      this.getCanvas().addEventListener("webglcontextlost", (event) => {
        if (this._removed === true) {
          /**
           * https://github.com/maplibre/maplibre-gl-js/blob/main/src/ui/map.ts#L3334
           */
          console.warn("[webglcontextlost]", "WebGL context lost after map removal. This is harmless.");
          return;
        }

        console.warn("[webglcontextlost]", "Unexpected loss of WebGL context!");

        this.fire("webglContextLost", event);
      });

      const firstLayer = this.getLayersOrder()[0];

      this.initSpace({ options, before: firstLayer });
      this.initHalo({ options, before: firstLayer });
    });

    this.telemetry = new Telemetry(this);
  }

  /**
   * Recreates the map instance with the same options.
   * Useful for WebGL context loss.
   */
  public recreate() {
    const cameraOptions: maplibregl.CameraOptions = {
      center: this.getCenter(),
      zoom: this.getZoom(),
      bearing: this.getBearing(),
      pitch: this.getPitch(),
    };

    this.remove();

    Object.assign(this, new Map({ ...this.options }));

    this.once("load", () => {
      this.jumpTo(cameraOptions);
    });
  }

  /**
   * Set the duration (millisec) of the terrain animation for growing or flattening.
   * Must be positive. (Built-in default: `1000` milliseconds)
   */
  setTerrainAnimationDuration(d: number) {
    this.terrainAnimationDuration = Math.max(d, 0);
  }

  /**
   * Awaits for _this_ Map instance to be "loaded" and returns a Promise to the Map.
   * If _this_ Map instance is already loaded, the Promise is resolved directly,
   * otherwise, it is resolved as a result of the "load" event.
   * @returns
   */
  async onLoadAsync() {
    return new Promise<Map>((resolve) => {
      if (this.loaded()) {
        resolve(this);
        return;
      }

      this.once("load", () => {
        resolve(this);
      });
    });
  }

  /**
   * Awaits for _this_ Map instance to be "ready" and returns a Promise to the Map.
   * If _this_ Map instance is already ready, the Promise is resolved directly,
   * otherwise, it is resolved as a result of the "ready" event.
   * A map instance is "ready" when all the controls that can be managed by the contructor are
   * dealt with. This happens after the "load" event, due to the asynchronous nature
   * of some built-in controls.
   */
  async onReadyAsync() {
    return new Promise<Map>((resolve) => {
      if (this.isReady) {
        resolve(this);
        return;
      }

      this.once("ready", () => {
        resolve(this);
      });
    });
  }

  /**
   * Awaits for _this_ Map instance to be "loaded" as well as with terrain being non-null for the first time
   * and returns a Promise to the Map.
   * If _this_ Map instance is already loaded with terrain, the Promise is resolved directly,
   * otherwise, it is resolved as a result of the "loadWithTerrain" event.
   * @returns
   */
  async onLoadWithTerrainAsync() {
    return new Promise<Map>((resolve) => {
      if (this.isReady && this.terrain) {
        resolve(this);
        return;
      }

      this.once("loadWithTerrain", () => {
        resolve(this);
      });
    });
  }

  private monitorStyleUrl(url: string) {
    // In case this was called before the super constructor could be called.
    if (typeof this.monitoredStyleUrls === "undefined") {
      this.monitoredStyleUrls = new Set<string>();
    }

    // Note: Because of the usage of urlToAbsoluteUrl() the URL of a style is always supposed to be absolute

    // Removing all the URL params to make it easier to later identify in the set
    const cleanUrl = new URL(url);
    cleanUrl.search = "";
    this.monitoredStyleUrls.add(cleanUrl.href);
  }

  /**
   * Update the style of the map.
   * Can be:
   * - a full style URL (possibly with API key)
   * - a shorthand with only the MapTIler style name (eg. `"streets-v2"`)
   * - a longer form with the prefix `"maptiler://"` (eg. `"maptiler://streets-v2"`)
   */
  override setStyle(style: null | ReferenceMapStyle | MapStyleVariant | StyleSpecification | string, options?: StyleSwapOptions & StyleOptions): this {
    this.originalLabelStyle.clear();
    this.minimap?.setStyle(style);
    this.forceLanguageUpdate = true;

    this.once("idle", () => {
      this.forceLanguageUpdate = false;
    });

    const styleInfo = styleToStyle(style);

    if (styleInfo.requiresUrlMonitoring) {
      this.monitorStyleUrl(styleInfo.style as string);
    }

    // If the style is invalid and what is returned is a fallback + the map already has a style,
    // the style remains unchanged.
    if (styleInfo.isFallback) {
      if (this.getStyle()) {
        console.warn(
          "Invalid style. A style must be a valid URL to a style.json, a JSON string representing a valid StyleSpecification or a valid StyleSpecification object. Keeping the curent style instead.",
        );
        return this;
      }

      console.warn(
        "Invalid style. A style must be a valid URL to a style.json, a JSON string representing a valid StyleSpecification or a valid StyleSpecification object. Fallback to default MapTiler style.",
      );
    }

    this.styleInProcess = true;
    super.setStyle(styleInfo.style, options);

    // reload spacebox when the new style loads
    const before = this.getLayersOrder()[0];

    if (typeof styleInfo.style !== "string" && !styleInfo.requiresUrlMonitoring) {
      if (this.space) {
        const styleWithMetaData = styleInfo.style as StyleSpecificationWithMetaData;
        this.setSpaceFromStyle({ style: styleWithMetaData });
      } else {
        this.initSpace({ before });
      }

      if (this.halo) {
        const styleWithMetaData = styleInfo.style as StyleSpecificationWithMetaData;
        this.setHaloFromStyle({ style: styleWithMetaData });
      } else {
        this.initHalo({ before });
      }

      return this;
    }

    void this.once("style.load", () => {
<<<<<<< HEAD
      if (this.space) {
        this.setSpaceFromCurrentStyle();
      } else {
        this.initSpace({ before });
=======
      const targetBeforeLayer = this.getLayersOrder()[0];

      if (this.space) {
        this.setSpaceFromCurrentStyle();
      } else {
        this.initSpace({ before: targetBeforeLayer });
>>>>>>> a51961fa
      }

      if (this.halo) {
        this.setHaloFromCurrentStyle();
      } else {
<<<<<<< HEAD
        this.initHalo({ before });
=======
        this.initHalo({ before: targetBeforeLayer });
>>>>>>> a51961fa
      }
    });

    return this;
  }

  /**
   * Adds a [MapLibre style layer](https://maplibre.org/maplibre-style-spec/layers)
   * to the map's style.
   *
   * A layer defines how data from a specified source will be styled. Read more about layer types
   * and available paint and layout properties in the [MapLibre Style Specification](https://maplibre.org/maplibre-style-spec/layers).
   *
   * @param layer - The layer to add,
   * conforming to either the MapLibre Style Specification's [layer definition](https://maplibre.org/maplibre-style-spec/layers) or,
   * less commonly, the {@link CustomLayerInterface} specification.
   * The MapLibre Style Specification's layer definition is appropriate for most layers.
   *
   * @param beforeId - The ID of an existing layer to insert the new layer before,
   * resulting in the new layer appearing visually beneath the existing layer.
   * If this argument is not specified, the layer will be appended to the end of the layers array
   * and appear visually above all other layers.
   *
   * @returns `this`
   */
  addLayer(
    layer:
      | (LayerSpecification & {
          source?: string | SourceSpecification;
        })
      | CustomLayerInterface,
    beforeId?: string,
  ): this {
    this.minimap?.addLayer(layer, beforeId);
    return super.addLayer(layer, beforeId);
  }

  /**
   * Moves a layer to a different z-position.
   *
   * @param id - The ID of the layer to move.
   * @param beforeId - The ID of an existing layer to insert the new layer before. When viewing the map, the `id` layer will appear beneath the `beforeId` layer. If `beforeId` is omitted, the layer will be appended to the end of the layers array and appear above all other layers on the map.
   * @returns `this`
   *
   * @example
   * Move a layer with ID 'polygon' before the layer with ID 'country-label'. The `polygon` layer will appear beneath the `country-label` layer on the map.
   * ```ts
   * map.moveLayer('polygon', 'country-label');
   * ```
   */
  moveLayer(id: string, beforeId?: string): this {
    this.minimap?.moveLayer(id, beforeId);
    return super.moveLayer(id, beforeId);
  }

  /**
   * Removes the layer with the given ID from the map's style.
   *
   * An {@link ErrorEvent} will be fired if the image parameter is invald.
   *
   * @param id - The ID of the layer to remove
   * @returns `this`
   *
   * @example
   * If a layer with ID 'state-data' exists, remove it.
   * ```ts
   * if (map.getLayer('state-data')) map.removeLayer('state-data');
   * ```
   */
  removeLayer(id: string): this {
    this.minimap?.removeLayer(id);
    return super.removeLayer(id);
  }

  /**
   * Sets the zoom extent for the specified style layer. The zoom extent includes the
   * [minimum zoom level](https://maplibre.org/maplibre-style-spec/layers/#minzoom)
   * and [maximum zoom level](https://maplibre.org/maplibre-style-spec/layers/#maxzoom))
   * at which the layer will be rendered.
   *
   * Note: For style layers using vector sources, style layers cannot be rendered at zoom levels lower than the
   * minimum zoom level of the _source layer_ because the data does not exist at those zoom levels. If the minimum
   * zoom level of the source layer is higher than the minimum zoom level defined in the style layer, the style
   * layer will not be rendered at all zoom levels in the zoom range.
   */
  setLayerZoomRange(layerId: string, minzoom: number, maxzoom: number): this {
    this.minimap?.setLayerZoomRange(layerId, minzoom, maxzoom);
    return super.setLayerZoomRange(layerId, minzoom, maxzoom);
  }

  /**
   * Sets the filter for the specified style layer.
   *
   * Filters control which features a style layer renders from its source.
   * Any feature for which the filter expression evaluates to `true` will be
   * rendered on the map. Those that are false will be hidden.
   *
   * Use `setFilter` to show a subset of your source data.
   *
   * To clear the filter, pass `null` or `undefined` as the second parameter.
   */
  setFilter(layerId: string, filter?: FilterSpecification | null, options?: StyleSetterOptions): this {
    this.minimap?.setFilter(layerId, filter, options);
    return super.setFilter(layerId, filter, options);
  }

  /**
   * Sets the value of a paint property in the specified style layer.
   *
   * @param layerId - The ID of the layer to set the paint property in.
   * @param name - The name of the paint property to set.
   * @param value - The value of the paint property to set.
   * Must be of a type appropriate for the property, as defined in the [MapLibre Style Specification](https://maplibre.org/maplibre-style-spec/).
   * @param options - Options object.
   * @returns `this`
   * @example
   * ```ts
   * map.setPaintProperty('my-layer', 'fill-color', '#faafee');
   * ```
   */
  setPaintProperty(layerId: string, name: string, value: any, options?: StyleSetterOptions): this {
    this.minimap?.setPaintProperty(layerId, name, value, options);
    return super.setPaintProperty(layerId, name, value, options);
  }

  /**
   * Sets the value of a layout property in the specified style layer.
   * Layout properties define how the layer is styled.
   * Layout properties for layers of the same type are documented together.
   * Layers of different types have different layout properties.
   * See the [MapLibre Style Specification](https://maplibre.org/maplibre-style-spec/) for the complete list of layout properties.
   * @param layerId - The ID of the layer to set the layout property in.
   * @param name - The name of the layout property to set.
   * @param value - The value of the layout property to set.
   * Must be of a type appropriate for the property, as defined in the [MapLibre Style Specification](https://maplibre.org/maplibre-style-spec/).
   * @param options - Options object.
   * @returns `this`
   */
  setLayoutProperty(layerId: string, name: string, value: any, options?: StyleSetterOptions): this {
    this.minimap?.setLayoutProperty(layerId, name, value, options);
    return super.setLayoutProperty(layerId, name, value, options);
  }

  /**
   * Sets the value of the style's glyphs property.
   *
   * @param glyphsUrl - Glyph URL to set. Must conform to the [MapLibre Style Specification](https://maplibre.org/maplibre-style-spec/glyphs/).
   * @param options - Options object.
   * @returns `this`
   * @example
   * ```ts
   * map.setGlyphs('https://demotiles.maplibre.org/font/{fontstack}/{range}.pbf');
   * ```
   */
  setGlyphs(glyphsUrl: string | null, options?: StyleSetterOptions): this {
    this.minimap?.setGlyphs(glyphsUrl, options);
    return super.setGlyphs(glyphsUrl, options);
  }

  private getStyleLanguage(): LanguageInfo | null {
    if (!this.style || !this.style.stylesheet || !this.style.stylesheet.metadata) return null;
    if (typeof this.style.stylesheet.metadata !== "object") return null;

    if ("maptiler:language" in this.style.stylesheet.metadata && typeof this.style.stylesheet.metadata["maptiler:language"] === "string") {
      return getLanguageInfoFromFlag(this.style.stylesheet.metadata["maptiler:language"]);
    }

    return null;
  }

  /**
   * Define the primary language of the map. Note that not all the languages shorthands provided are available.
   */
  setLanguage(language: LanguageInfo | string): void {
    this.minimap?.map.setLanguage(language);
    this.onStyleReady(() => {
      this.setPrimaryLanguage(language);
    });
  }

  /**
   * Define the primary language of the map. Note that not all the languages shorthands provided are available.
   */

  private setPrimaryLanguage(lang: LanguageInfo | string) {
    const styleLanguage = this.getStyleLanguage();

    // lang could be a string and we want to manipulate a LanguageInfo object instead
    const language = toLanguageInfo(lang, Language);

    if (!language) {
      console.warn(`The language "${language}" is not supported.`);
      return;
    }

    // If the language is set to `STYLE` (which is the SDK default), but the language defined in
    // the style is `auto`, we need to bypass some verification and modify the languages anyway
    if (!(language.flag === Language.STYLE.flag && styleLanguage && (styleLanguage.flag === Language.AUTO.flag || styleLanguage.flag === Language.VISITOR.flag))) {
      if (language.flag !== Language.STYLE.flag) {
        this.languageAlwaysBeenStyle = false;
      }

      if (this.languageAlwaysBeenStyle) {
        return;
      }

      // No need to change the language
      if (this.primaryLanguage === language && !this.forceLanguageUpdate) {
        return;
      }
    }

    if (this.primaryLanguage.flag === Language.STYLE_LOCK.flag) {
      console.warn("The language cannot be changed because this map has been instantiated with the STYLE_LOCK language flag.");
      return;
    }

    this.primaryLanguage = language;
    let languageNonStyle = language;

    // STYLE needs to be translated into one of the other language,
    // this is why it's addressed first
    if (language.flag === Language.STYLE.flag) {
      if (!styleLanguage) {
        console.warn("The style has no default languages or has an invalid one.");
        return;
      }

      languageNonStyle = styleLanguage;
    }

    // may be overwritten below
    let langStr = Language.LOCAL.flag;

    // will be overwritten below
    let replacer: ExpressionSpecification = ["get", langStr];

    if (languageNonStyle.flag === Language.VISITOR.flag) {
      langStr = getBrowserLanguage().flag;
      replacer = [
        "case",
        ["all", ["has", langStr], ["has", Language.LOCAL.flag]],
        [
          "case",
          ["==", ["get", langStr], ["get", Language.LOCAL.flag]],
          ["get", Language.LOCAL.flag],

          ["format", ["get", langStr], { "font-scale": 0.8 }, "\n", ["get", Language.LOCAL.flag], { "font-scale": 1.1 }],
        ],
        ["get", Language.LOCAL.flag],
      ];
    } else if (languageNonStyle.flag === Language.VISITOR_ENGLISH.flag) {
      langStr = Language.ENGLISH.flag;
      replacer = [
        "case",
        ["all", ["has", langStr], ["has", Language.LOCAL.flag]],
        [
          "case",
          ["==", ["get", langStr], ["get", Language.LOCAL.flag]],
          ["get", Language.LOCAL.flag],

          ["format", ["get", langStr], { "font-scale": 0.8 }, "\n", ["get", Language.LOCAL.flag], { "font-scale": 1.1 }],
        ],
        ["get", Language.LOCAL.flag],
      ];
    } else if (languageNonStyle.flag === Language.AUTO.flag) {
      langStr = getBrowserLanguage().flag;
      replacer = ["coalesce", ["get", langStr], ["get", Language.LOCAL.flag]];
    }

    // This is for using the regular names as {name}
    else if (languageNonStyle === Language.LOCAL) {
      langStr = Language.LOCAL.flag;
      replacer = ["get", langStr];
    }

    // This section is for the regular language ISO codes
    else {
      langStr = languageNonStyle.flag;
      replacer = ["coalesce", ["get", langStr], ["get", Language.LOCAL.flag]];
    }

    const { layers } = this.getStyle();

    // True if it's the first time the language is updated for the current style
    const firstPassOnStyle = this.originalLabelStyle.size === 0;

    // Analisis on all the label layers to check the languages being used
    if (firstPassOnStyle) {
      const labelsLocalizationMetrics = computeLabelsLocalizationMetrics(layers, this);
      this.isStyleLocalized = Object.keys(labelsLocalizationMetrics.localized).length > 0;
    }

    for (const genericLayer of layers) {
      // Only symbole layer can have a layout with text-field
      if (genericLayer.type !== "symbol") {
        continue;
      }

      const layer = genericLayer as SymbolLayerSpecification;
      const source = this.getSource(layer.source);

      // Only a layer that is bound to a valid source is considered for language switching
      if (!source) {
        continue;
      }

      // Only source with a url are considered
      if (!("url" in source && typeof source.url === "string")) {
        continue;
      }

      const sourceURL = new URL(source.url);

      // Only layers managed by MapTiler are considered for language switch
      if (sourceURL.host !== defaults.maptilerApiHost) {
        continue;
      }

      const { id, layout } = layer;

      if (!layout) {
        continue;
      }

      if (!("text-field" in layout)) {
        continue;
      }

      let textFieldLayoutProp: string | maplibregl.ExpressionSpecification;

      // Keeping a copy of the text-field sub-object as it is in the original style
      if (firstPassOnStyle) {
        textFieldLayoutProp = this.getLayoutProperty(id, "text-field");
        this.originalLabelStyle.set(id, textFieldLayoutProp);
      } else {
        textFieldLayoutProp = this.originalLabelStyle.get(id)!;
      }

      // From this point, the value of textFieldLayoutProp is as in the original version of the style
      // and never a mofified version

      // Testing the different case where the text-field property should NOT be updated:
      if (typeof textFieldLayoutProp === "string") {
        // When the original style is localized (this.isStyleLocalized is true), we do not modify the {name} because they are
        // very likely to be only fallbacks.
        // When the original style is not localized (this.isStyleLocalized is false), the occurences of "{name}"
        // should be replaced by localized versions with fallback to local language.

        const { contains, exactMatch } = checkNamePattern(textFieldLayoutProp, this.isStyleLocalized);

        // If the current text-fiels does not contain any "{name:xx}" pattern
        if (!contains) continue;

        // In case of an exact match, we replace by an object representation of the label
        if (exactMatch) {
          this.setLayoutProperty(id, "text-field", replacer);
        } else {
          // In case of a non-exact match (such as "foo {name:xx} bar" or "foo {name} bar", depending on localization)
          // we create a "concat" object expresion composed of the original elements with new replacer
          // in-betweem
          const newReplacer = replaceLanguage(textFieldLayoutProp, replacer, this.isStyleLocalized);

          this.setLayoutProperty(id, "text-field", newReplacer);
        }
      }

      // The value of text-field is an object
      else {
        const newReplacer = changeFirstLanguage(textFieldLayoutProp, replacer, this.isStyleLocalized);
        this.setLayoutProperty(id, "text-field", newReplacer);
      }
    }

    this.languageIsUpdated = true;
  }

  /**
   * Get the primary language
   * @returns
   */
  getPrimaryLanguage(): LanguageInfo {
    return this.primaryLanguage;
  }

  /**
   * Get the exaggeration factor applied to the terrain
   * @returns
   */
  getTerrainExaggeration(): number {
    return this.terrainExaggeration;
  }

  /**
   * Know if terrian is enabled or not
   * @returns
   */
  hasTerrain(): boolean {
    return this.isTerrainEnabled;
  }

  private growTerrain(exaggeration: number) {
    // This method assumes the terrain is already built
    if (!this.terrain) {
      return;
    }

    const startTime = performance.now();
    // This is supposedly 0, but it could be something else (e.g. already in the middle of growing, or user defined other)
    const currentExaggeration = this.terrain.exaggeration;
    const deltaExaggeration = exaggeration - currentExaggeration;

    // This is again called in a requestAnimationFrame ~loop, until the terrain has grown enough
    // that it has reached the target
    const updateExaggeration = () => {
      if (!this.terrain) {
        return;
      }

      // If the flattening animation is triggered while the growing animation
      // is running, then the flattening animation is stopped
      if (this.terrainFlattening) {
        return;
      }

      // normalized value in interval [0, 1] of where we are currently in the animation loop
      const positionInLoop = (performance.now() - startTime) / this.terrainAnimationDuration;

      // The animation goes on until we reached 99% of the growing sequence duration
      if (positionInLoop < 0.99) {
        const exaggerationFactor = 1 - (1 - positionInLoop) ** 4;
        const newExaggeration = currentExaggeration + exaggerationFactor * deltaExaggeration;
        this.terrain.exaggeration = newExaggeration;
        requestAnimationFrame(updateExaggeration);
      } else {
        this.terrainGrowing = false;
        this.terrainFlattening = false;
        this.terrain.exaggeration = exaggeration;
        this.fire("terrainAnimationStop", { terrain: this.terrain });
      }

      // When growing the terrain, this is only necessary before rendering
      this._elevationFreeze = false;
      this.triggerRepaint();
    };

    if (!this.terrainGrowing && !this.terrainFlattening) {
      this.fire("terrainAnimationStart", { terrain: this.terrain });
    }

    this.terrainGrowing = true;
    this.terrainFlattening = false;
    requestAnimationFrame(updateExaggeration);
  }

  /**
   * Enables the 3D terrain visualization
   */
  enableTerrain(exaggeration = this.terrainExaggeration) {
    if (exaggeration < 0) {
      console.warn("Terrain exaggeration cannot be negative.");
      return;
    }

    // This function is mapped to a map "data" event. It checks that the terrain
    // tiles are loaded and when so, it starts an animation to make the terrain grow
    const dataEventTerrainGrow = (evt: MapTerrainDataEvent) => {
      if (!this.terrain) {
        return;
      }

      if (evt.type !== "data" || evt.dataType !== "source" || !("source" in evt)) {
        return;
      }

      if (evt.sourceId !== "maptiler-terrain") {
        return;
      }

      const source = evt.source;

      if (source.type !== "raster-dem") {
        return;
      }

      if (!evt.isSourceLoaded) {
        return;
      }

      // We shut this event off because we want it to happen only once.
      // Yet, we cannot use the "once" method because only the last event of the series
      // has `isSourceLoaded` true
      this.off("data", dataEventTerrainGrow);

      this.growTerrain(exaggeration);
    };

    // This is put into a function so that it can be called regardless
    // of the loading state of _this_ the map instance
    const addTerrain = () => {
      // When style is changed,
      this.isTerrainEnabled = true;
      this.terrainExaggeration = exaggeration;

      // Mapping it to the "data" event so that we can check that the terrain
      // growing starts only when terrain tiles are loaded (to reduce glitching)
      this.on("data", dataEventTerrainGrow);

      this.addSource(defaults.terrainSourceId, {
        type: "raster-dem",
        url: defaults.terrainSourceURL,
      });

      // Setting up the terrain with a 0 exaggeration factor
      // so it loads ~seamlessly and then can grow from there
      this.setTerrain({
        source: defaults.terrainSourceId,
        exaggeration: 0,
      });
    };

    // The terrain has already been loaded,
    // we just update the exaggeration.
    if (this.getTerrain()) {
      this.isTerrainEnabled = true;
      this.growTerrain(exaggeration);
      return;
    }

    if (this.loaded() || this.isTerrainEnabled) {
      addTerrain();
    } else {
      this.once("load", () => {
        if (this.getTerrain() && this.getSource(defaults.terrainSourceId)) {
          return;
        }
        addTerrain();
      });
    }
  }

  /**
   * Disable the 3D terrain visualization
   */
  disableTerrain() {
    // It could be disabled already
    if (!this.terrain) {
      return;
    }

    this.isTerrainEnabled = false;

    const startTime = performance.now();
    // This is supposedly 0, but it could be something else (e.g. already in the middle of growing, or user defined other)
    const currentExaggeration = this.terrain.exaggeration;

    // This is again called in a requestAnimationFrame ~loop, until the terrain has grown enough
    // that it has reached the target
    const updateExaggeration = () => {
      if (!this.terrain) {
        return;
      }

      // If the growing animation is triggered while flattening is in progress.
      // We exit the flatening
      if (this.terrainGrowing) {
        return;
      }

      // normalized value in interval [0, 1] of where we are currently in the animation loop
      const positionInLoop = (performance.now() - startTime) / this.terrainAnimationDuration;

      // At disabling, this should be togled fo both the setTerrain() (at the end of the animation)
      // and also just before triggerRepain(), this is why we moved it this high
      this._elevationFreeze = false;

      // The animation goes on until we reached 99% of the growing sequence duration
      if (positionInLoop < 0.99) {
        const exaggerationFactor = (1 - positionInLoop) ** 4;
        const newExaggeration = currentExaggeration * exaggerationFactor;
        this.terrain.exaggeration = newExaggeration;
        requestAnimationFrame(updateExaggeration);
      } else {
        this.terrain.exaggeration = 0;
        this.terrainGrowing = false;
        this.terrainFlattening = false;

        // @ts-expect-error - https://github.com/maplibre/maplibre-gl-js/issues/2992
        this.setTerrain();
        if (this.getSource(defaults.terrainSourceId)) {
          this.removeSource(defaults.terrainSourceId);
        }
        this.fire("terrainAnimationStop", { terrain: null });
      }

      this.triggerRepaint();
    };

    if (!this.terrainGrowing && !this.terrainFlattening) {
      this.fire("terrainAnimationStart", { terrain: this.terrain });
    }

    this.terrainGrowing = false;
    this.terrainFlattening = true;
    requestAnimationFrame(updateExaggeration);
  }

  /**
   * Sets the 3D terrain exageration factor.
   * If the terrain was not enabled prior to the call of this method,
   * the method `.enableTerrain()` will be called.
   * If `animate` is `true`, the terrain transformation will be animated in the span of 1 second.
   * If `animate` is `false`, no animated transition to the newly defined exaggeration.
   */
  setTerrainExaggeration(exaggeration: number, animate = true) {
    if (!animate && this.terrain) {
      this.terrainExaggeration = exaggeration;
      this.terrain.exaggeration = exaggeration;
      this.triggerRepaint();
    } else {
      this.enableTerrain(exaggeration);
    }
  }

  /**
   * Perform an action when the style is ready. It could be at the moment of calling this method
   * or later.
   */
  private onStyleReady(cb: () => void) {
    if (this.isStyleLoaded()) {
      cb();
    } else {
      this.once("styledata", () => {
        cb();
      });
    }
  }

  async fitToIpBounds() {
    const ipGeolocateResult = await geolocation.info();
    this.fitBounds(ipGeolocateResult.country_bounds as [number, number, number, number], {
      duration: 0,
      padding: 100,
    });
  }

  async centerOnIpPoint(zoom: number | undefined) {
    const ipGeolocateResult = await geolocation.info();
    this.jumpTo({
      center: [ipGeolocateResult.longitude ?? 0, ipGeolocateResult.latitude ?? 0],
      zoom: zoom || 11,
    });
  }

  getCameraHash() {
    const hashBin = new Float32Array(5);
    const center = this.getCenter();
    hashBin[0] = center.lng;
    hashBin[1] = center.lat;
    hashBin[2] = this.getZoom();
    hashBin[3] = this.getPitch();
    hashBin[4] = this.getBearing();
    return Base64.fromUint8Array(new Uint8Array(hashBin.buffer));
  }

  /**
   * Get the SDK config object.
   * This is convenient to dispatch the SDK configuration to externally built layers
   * that do not directly have access to the SDK configuration but do have access to a Map instance.
   */
  getSdkConfig(): SdkConfig {
    return config;
  }

  /**
   * Get the MapTiler session ID. Convenient to dispatch to externaly built component
   * that do not directly have access to the SDK configuration but do have access to a Map instance.
   * @returns
   */
  getMaptilerSessionId(): string {
    return MAPTILER_SESSION_ID;
  }

  /**
   *  Updates the requestManager's transform request with a new function.
   *
   * @param transformRequest A callback run before the Map makes a request for an external URL. The callback can be used to modify the url, set headers, or set the credentials property for cross-origin requests.
   *    Expected to return an object with a `url` property and optionally `headers` and `credentials` properties
   *
   * @returns {Map} `this`
   *
   *  @example
   *  map.setTransformRequest((url: string, resourceType: string) => {});
   */
  override setTransformRequest(transformRequest: RequestTransformFunction): this {
    super.setTransformRequest(combineTransformRequest(transformRequest));
    return this;
  }

  /**
   * Returns whether a globe projection is currently being used
   */
  isGlobeProjection(): boolean {
    const projection = this.getProjection();
    // this type is incorrect, `projection` can be undefined

    if (!projection) {
      return false;
    }

    return projection.type === "globe";
  }

  /**
   * Activate the globe projection.
   */
  enableGlobeProjection() {
    if (this.isGlobeProjection() === true) {
      return;
    }

    this.setProjection({ type: "globe" });

    this.curentProjection = "globe";
  }

  /**
   * Activate the mercator projection.
   */
  enableMercatorProjection() {
    if (this.isGlobeProjection() === false) {
      return;
    }

    this.setProjection({ type: "mercator" });

    this.curentProjection = "mercator";
  }

  /**
   * Returns `true` is the language was ever updated, meaning changed
   * from what is delivered in the style.
   * Returns `false` if language in use is the language from the style
   * and has never been changed.
   */
  isLanguageUpdated(): boolean {
    return this.languageIsUpdated;
  }
}<|MERGE_RESOLUTION|>--- conflicted
+++ resolved
@@ -40,11 +40,7 @@
 import { MaptilerProjectionControl } from "./controls/MaptilerProjectionControl";
 import { Telemetry } from "./Telemetry";
 import { CubemapDefinition, CubemapLayer, CubemapLayerConstructorOptions } from "./custom-layers/CubemapLayer";
-<<<<<<< HEAD
-import { GradientDefinition, RadialGradientLayer, RadialGradientLayerOptions } from "./custom-layers/RadialGradientLayer";
-=======
 import { GradientDefinition, RadialGradientLayer, RadialGradientLayerConstructorOptions } from "./custom-layers/RadialGradientLayer";
->>>>>>> a51961fa
 import extractCustomLayerStyle, { StyleSpecificationWithMetaData } from "./custom-layers/extractCustomLayerStyle";
 
 export type LoadWithTerrainEvent = {
@@ -204,11 +200,7 @@
    * Default: { color: "#1D29F1" }
    */
   space?: CubemapLayerConstructorOptions | boolean;
-<<<<<<< HEAD
-  halo?: RadialGradientLayerOptions | boolean;
-=======
   halo?: RadialGradientLayerConstructorOptions | boolean;
->>>>>>> a51961fa
 };
 
 /**
@@ -272,11 +264,7 @@
 
   private initSpace({ options = this.options, before }: { options?: MapOptions; before: string }) {
     if (this.space) {
-<<<<<<< HEAD
-      this.removeLayer(this.space.id);
-=======
       return;
->>>>>>> a51961fa
     }
 
     if (options.space === false) return;
@@ -296,11 +284,7 @@
 
   private initHalo({ options = this.options, before }: { options?: MapOptions; before: string }) {
     if (this.halo) {
-<<<<<<< HEAD
-      this.removeLayer(this.halo.id);
-=======
       return;
->>>>>>> a51961fa
     }
 
     if (options.halo === false) return;
@@ -324,21 +308,13 @@
 
   public setHalo(halo: GradientDefinition) {
     if (this.halo) {
-<<<<<<< HEAD
-      this.halo.setGradient(halo);
-=======
       void this.halo.setGradient(halo);
->>>>>>> a51961fa
       return;
     }
 
     this.halo = new RadialGradientLayer(halo);
 
-<<<<<<< HEAD
-    this.once("load", () => {
-=======
     void this.once("load", () => {
->>>>>>> a51961fa
       const layersOrder = this.getLayersOrder();
 
       const firstLayer = layersOrder[0];
@@ -1000,29 +976,18 @@
     }
 
     void this.once("style.load", () => {
-<<<<<<< HEAD
-      if (this.space) {
-        this.setSpaceFromCurrentStyle();
-      } else {
-        this.initSpace({ before });
-=======
       const targetBeforeLayer = this.getLayersOrder()[0];
 
       if (this.space) {
         this.setSpaceFromCurrentStyle();
       } else {
         this.initSpace({ before: targetBeforeLayer });
->>>>>>> a51961fa
       }
 
       if (this.halo) {
         this.setHaloFromCurrentStyle();
       } else {
-<<<<<<< HEAD
-        this.initHalo({ before });
-=======
         this.initHalo({ before: targetBeforeLayer });
->>>>>>> a51961fa
       }
     });
 
