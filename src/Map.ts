import maplibregl from "maplibre-gl";
import { Base64 } from "js-base64";
import type {
  StyleSpecification,
  MapOptions as MapOptionsML,
  ControlPosition,
  StyleSwapOptions,
  StyleOptions,
  MapDataEvent,
  // Tile,
  RasterDEMSourceSpecification,
  RequestTransformFunction,
  Source,
  LayerSpecification,
  SourceSpecification,
  CustomLayerInterface,
  FilterSpecification,
  StyleSetterOptions,
  ExpressionSpecification,
  SymbolLayerSpecification,
  AttributionControlOptions,
} from "maplibre-gl";
import type { ReferenceMapStyle, MapStyleVariant } from "@maptiler/client";
import { config, MAPTILER_SESSION_ID, type SdkConfig } from "./config";
import { defaults } from "./constants/defaults";
import { MaptilerLogoControl } from "./controls/MaptilerLogoControl";
import { changeFirstLanguage, checkNamePattern, combineTransformRequest, computeLabelsLocalizationMetrics, displayNoWebGlWarning, replaceLanguage } from "./tools";
import { getBrowserLanguage, Language, type LanguageInfo } from "./language";
import { styleToStyle } from "./mapstyle";
import { MaptilerTerrainControl } from "./controls/MaptilerTerrainControl";
import { MaptilerNavigationControl } from "./controls/MaptilerNavigationControl";
import { MapStyle, geolocation, getLanguageInfoFromFlag, toLanguageInfo } from "@maptiler/client";
import { MaptilerGeolocateControl } from "./controls/MaptilerGeolocateControl";
import { ScaleControl } from "./MLAdapters/ScaleControl";
import { FullscreenControl } from "./MLAdapters/FullscreenControl";

import Minimap from "./controls/Minimap";
import type { MinimapOptionsInput } from "./controls/Minimap";
import { CACHE_API_AVAILABLE, registerLocalCacheProtocol } from "./caching";
import { MaptilerProjectionControl } from "./controls/MaptilerProjectionControl";
import { Telemetry } from "./Telemetry";
import { CubemapDefinition, CubemapLayer, CubemapLayerConstructorOptions } from "./custom-layers/CubemapLayer";
import { GradientDefinition, RadialGradientLayer, RadialGradientLayerConstructorOptions } from "./custom-layers/RadialGradientLayer";
import extractCustomLayerStyle, { StyleSpecificationWithMetaData } from "./custom-layers/extractCustomLayerStyle";

export type LoadWithTerrainEvent = {
  type: "loadWithTerrain";
  target: Map;
  terrain: {
    source: string;
    exaggeration: number;
  };
};

export const GeolocationType: {
  POINT: "POINT";
  COUNTRY: "COUNTRY";
} = {
  POINT: "POINT",
  COUNTRY: "COUNTRY",
} as const;

type MapTerrainDataEvent = MapDataEvent & {
  isSourceLoaded: boolean;
  // tile: Tile;
  sourceId: string;
  source: RasterDEMSourceSpecification;
};

/**
 * The type of projection, `undefined` means it's decided by the style and if the style does not contain any projection info,
 * if falls back to the default Mercator
 */
export type ProjectionTypes = "mercator" | "globe" | undefined;

/**
 * Options to provide to the `Map` constructor
 */
export type MapOptions = Omit<MapOptionsML, "style" | "maplibreLogo"> & {
  /**
   * Style of the map. Can be:
   * - a full style URL (possibly with API key)
   * - a shorthand with only the MapTIler style name (eg. `"streets-v2"`)
   * - a longer form with the prefix `"maptiler://"` (eg. `"maptiler://streets-v2"`)
   */
  style?: ReferenceMapStyle | MapStyleVariant | StyleSpecification | string;

  /**
   * Define the language of the map. This can be done directly with a language ISO code (eg. "en"),
   * the ISO code prepended with the OSM flag (eg. "name:en" or even just "name"),
   * or with a built-in shorthand (eg. Language.ENGLISH).
   * Note that this is equivalent to setting the `config.primaryLanguage` and will overwrite it.
   */
  language?: LanguageInfo | string;

  /**
   * Define the MapTiler Cloud API key to be used. This is strictly equivalent to setting
   * `config.apiKey` and will overwrite it.
   */
  apiKey?: string;

  /**
   * Shows or hides the MapTiler logo in the bottom left corner.
   *
   * For paid plans:
   * - `true` shows MapTiler logo
   * - `false` hodes MapTiler logo
   * - default: `false` (hide)
   *
   * For free plans: MapTiler logo always shows, regardless of the value.
   */
  maptilerLogo?: boolean;

  /**
   * Attribution text to show in an {@link AttributionControl}.
   */
  customAttribution?: string | Array<string>;

  /**
   * Enables 3D terrain if `true`. (default: `false`)
   */
  terrain?: boolean;

  /**
   * Exaggeration factor of the terrain. (default: `1`, no exaggeration)
   */
  terrainExaggeration?: number;

  /**
   * Show the navigation control. (default: `true`, will hide if `false`)
   */
  navigationControl?: boolean | ControlPosition;

  /**
   * Show the terrain control. (default: `false`, will show if `true`)
   */
  terrainControl?: boolean | ControlPosition;

  /**
   * Show the geolocate control. (default: `true`, will hide if `false`)
   */
  geolocateControl?: boolean | ControlPosition;

  /**
   * Show the scale control. (default: `false`, will show if `true`)
   */
  scaleControl?: boolean | ControlPosition;

  /**
   * Show the full screen control. (default: `false`, will show if `true`)
   */
  fullscreenControl?: boolean | ControlPosition;

  /**
   * Display a minimap in a user defined corner of the map. (default: `bottom-left` corner)
   * If set to true, the map will assume it is a minimap and forego the attribution control.
   */
  minimap?: boolean | ControlPosition | MinimapOptionsInput;

  /**
   * attributionControl
   */
  forceNoAttributionControl?: boolean;

  /**
   * Method to position the map at a given geolocation. Only if:
   * - `hash` is `false`
   * - `center` is not provided
   *
   * If the value is `true` of `"POINT"` (given by `GeolocationType.POINT`) then the positionning uses the MapTiler Cloud
   * Geolocation to find the non-GPS location point.
   * The zoom level can be provided in the `Map` constructor with the `zoom` option or will be `13` if not provided.
   *
   * If the value is `"COUNTRY"` (given by `GeolocationType.COUNTRY`) then the map is centered around the bounding box of the country.
   * In this case, the `zoom` option will be ignored.
   *
   * If the value is `false`, no geolocation is performed and the map centering and zooming depends on other options or on
   * the built-in defaults.
   *
   * If this option is non-false and the options `center` is also provided, then `center` prevails.
   *
   * Default: `false`
   */
  geolocate?: (typeof GeolocationType)[keyof typeof GeolocationType] | boolean;

  /**
   * Show the projection control. (default: `false`, will show if `true`)
   */
  projectionControl?: boolean | ControlPosition;

  /**
   * Whether the projection should be "mercator" or "globe".
   * If not provided, the style takes precedence. If provided, overwrite the style.
   */
  projection?: ProjectionTypes;

  /**
   * Turn on/off spacebox.
   *
   * Default: { color: "#1D29F1" }
   */
  space?: CubemapLayerConstructorOptions | boolean;
  halo?: RadialGradientLayerConstructorOptions | boolean;
};

/**
 * The Map class can be instanciated to display a map in a `<div>`
 */
export class Map extends maplibregl.Map {
  public readonly telemetry: Telemetry;

  private space?: CubemapLayer;
  private halo?: RadialGradientLayer;

  public getSpace(): CubemapLayer | undefined {
    return this.space;
  }

  public setSpace(space: CubemapDefinition) {
    if (this.space) {
      this.space.setCubemap(space);
      return;
    }

    this.space = new CubemapLayer(space);

    this.once("load", () => {
      const firstLayer = this.getLayersOrder()[0];
      if (this.space) {
        this.addLayer(this.space, firstLayer);
      }
    });
  }

  private setSpaceFromStyle({ style }: { style: StyleSpecificationWithMetaData }) {
    if (!style?.metadata?.maptiler?.space) {
      return;
    }
    this.space?.setCubemap(style.metadata.maptiler.space);
  }

  private setHaloFromStyle({ style }: { style: StyleSpecificationWithMetaData }) {
    if (!style?.metadata?.maptiler?.halo) {
      return;
    }
    void this.halo?.setGradient(style.metadata.maptiler.halo);
  }

  private setSpaceFromCurrentStyle() {
    const spaceOptionsFromStyleSpec = extractCustomLayerStyle<CubemapDefinition>({ map: this, property: "space" });
    if (spaceOptionsFromStyleSpec && this.space) {
      this.space.setCubemap(spaceOptionsFromStyleSpec);
      return;
    }
  }

  private setHaloFromCurrentStyle() {
    const haloOptionsFromStyleSpec = extractCustomLayerStyle<GradientDefinition>({ map: this, property: "halo" });
    if (haloOptionsFromStyleSpec && this.halo) {
      void this.halo.setGradient(haloOptionsFromStyleSpec);
      return;
    }
  }

  private initSpace({ options = this.options, before }: { options?: MapOptions; before: string }) {
    if (this.space) {
      return;
    }

    if (options.space === false) return;

    const spaceOptionsFromStyleSpec = extractCustomLayerStyle<CubemapDefinition>({ map: this, property: "space" });
    if (options.space) {
      this.space = new CubemapLayer(options.space);
      this.addLayer(this.space, before);
      return;
    }

    if (spaceOptionsFromStyleSpec) {
      this.space = new CubemapLayer(spaceOptionsFromStyleSpec);
      this.addLayer(this.space, before);
    }
  }

  private initHalo({ options = this.options, before }: { options?: MapOptions; before: string }) {
    if (this.halo) {
      return;
    }

    if (options.halo === false) return;

    const haloOptionsFromStyleSpec = extractCustomLayerStyle<GradientDefinition>({ map: this, property: "halo" });
    if (options.halo) {
      this.halo = new RadialGradientLayer(options.halo);
      this.addLayer(this.halo, before);
      return;
    }

    if (haloOptionsFromStyleSpec) {
      this.halo = new RadialGradientLayer(haloOptionsFromStyleSpec);
      this.addLayer(this.halo, before);
    }
  }

  public getHalo(): RadialGradientLayer | undefined {
    return this.halo;
  }

  public setHalo(halo: GradientDefinition) {
    if (this.halo) {
      void this.halo.setGradient(halo);
      return;
    }

    this.halo = new RadialGradientLayer(halo);

    void this.once("load", () => {
      const layersOrder = this.getLayersOrder();

      const firstLayer = layersOrder[0];

      const insertBeforeIndex = layersOrder.indexOf(this.space?.id ?? "") + 2;

      const insertBefore = layersOrder[insertBeforeIndex];
      if (this.halo) {
        this.addLayer(this.halo, this.space ? insertBefore : firstLayer);
      }
    });
  }

  private options: MapOptions;
  private isTerrainEnabled = false;
  private terrainExaggeration = 1;
  private primaryLanguage: LanguageInfo;
  private terrainGrowing = false;
  private terrainFlattening = false;
  private minimap?: Minimap;
  private forceLanguageUpdate: boolean;
  private languageAlwaysBeenStyle: boolean;
  private isReady = false;
  private terrainAnimationDuration = 1000;
  private monitoredStyleUrls!: Set<string>;
  private styleInProcess = false;
  private curentProjection: ProjectionTypes = undefined;
  private originalLabelStyle = new window.Map<string, ExpressionSpecification | string>();
  private isStyleLocalized = false;
  private languageIsUpdated = false;

  constructor(options: MapOptions) {
    displayNoWebGlWarning(options.container);

    if (options.apiKey) {
      config.apiKey = options.apiKey;
    }

    const { style, requiresUrlMonitoring, isFallback } = styleToStyle(options.style);
    if (isFallback) {
      console.warn(
        "Invalid style. A style must be a valid URL to a style.json, a JSON string representing a valid StyleSpecification or a valid StyleSpecification object. Fallback to default MapTiler style.",
      );
    }

    if (!config.apiKey) {
      console.warn("MapTiler Cloud API key is not set. Visit https://maptiler.com and try Cloud for free!");
    }

    const hashPreConstructor = location.hash;

    // default attribution control options
    let attributionControlOptions = {
      compact: false,
    } as AttributionControlOptions;
    if (options.customAttribution) {
      attributionControlOptions.customAttribution = options.customAttribution;
    } else if (options.attributionControl && typeof options.attributionControl === "object") {
      attributionControlOptions = {
        ...attributionControlOptions,
        ...options.attributionControl,
      };
    }

    const superOptions = {
      ...options,
      style,
      maplibreLogo: false,
      transformRequest: combineTransformRequest(options.transformRequest),
      attributionControl: options.forceNoAttributionControl === true ? false : attributionControlOptions,
    } as maplibregl.MapOptions;

    // Removing the style option from the super constructor so that we can initialize this.styleInProcess before
    // calling .setStyle(). Otherwise, if a style is provided to the super constructor, the setStyle method is called as
    // a child call of super, meaning instance attributes cannot be initialized yet.
    // The styleInProcess instance attribute is necessary to track if a style has not fall into a CORS error, for which
    // Maplibre DOES NOT throw an AJAXError (hence does not track the URL of the failed http request)
    delete superOptions.style;
    super(superOptions);

    this.options = options;

    this.setStyle(style);

    if (requiresUrlMonitoring) {
      this.monitorStyleUrl(style as string);
    }

    const applyFallbackStyle = () => {
      let warning = "The distant style could not be loaded.";
      // Loading a new style failed. If a style is not already in place,
      // the default one is loaded instead + warning in console
      if (!this.getStyle()) {
        this.setStyle(MapStyle.STREETS);
        warning += `Loading default MapTiler Cloud style "${MapStyle.STREETS.getDefaultVariant().getId()}" as a fallback.`;
      } else {
        warning += "Leaving the style as is.";
      }
      console.warn(warning);
    };

    this.on("style.load", () => {
      this.styleInProcess = false;
    });

    // Safeguard for distant styles at non-http 2xx status URLs
    this.on("error", (event) => {
      if (event.error instanceof maplibregl.AJAXError) {
        const err = event.error as maplibregl.AJAXError;
        const url = err.url;
        const cleanUrl = new URL(url);
        cleanUrl.search = "";
        const clearnUrlStr = cleanUrl.href;

        // If the URL is present in the list of monitored style URL,
        // that means this AJAXError was about a style, and we want to fallback to
        // the default style
        if (this.monitoredStyleUrls && this.monitoredStyleUrls.has(clearnUrlStr)) {
          this.monitoredStyleUrls.delete(clearnUrlStr);
          applyFallbackStyle();
        }
        return;
      }

      // CORS error when fetching distant URL are not detected as AJAXError by Maplibre, just as generic error with no url property
      // so we have to find a way to detect them when it comes to failing to load a style.
      if (this.styleInProcess) {
        // If this.styleInProcess is true, it very likely means the style URL has not resolved due to a CORS issue.
        // In such case, we load the default style
        applyFallbackStyle();
        return;
      }
    });

    if (config.caching && !CACHE_API_AVAILABLE) {
      console.warn("The cache API is only available in secure contexts. More info at https://developer.mozilla.org/en-US/docs/Web/API/Cache");
    }

    if (config.caching && CACHE_API_AVAILABLE) {
      registerLocalCacheProtocol();
    }

    if (typeof options.language === "undefined") {
      this.primaryLanguage = config.primaryLanguage;
    } else {
      const providedlanguage = toLanguageInfo(options.language, Language);
      this.primaryLanguage = providedlanguage ?? config.primaryLanguage;
    }

    this.forceLanguageUpdate = this.primaryLanguage === Language.STYLE || this.primaryLanguage === Language.STYLE_LOCK ? false : true;
    this.languageAlwaysBeenStyle = this.primaryLanguage === Language.STYLE;
    this.terrainExaggeration = options.terrainExaggeration ?? this.terrainExaggeration;

    this.curentProjection = options.projection;

    // Managing the type of projection and persist if not present in style
    this.on("styledata", () => {
      if (this.curentProjection === "mercator") {
        this.setProjection({ type: "mercator" });
      } else if (this.curentProjection === "globe") {
        this.setProjection({ type: "globe" });
      }
    });

    // Map centering and geolocation
    this.once("styledata", async () => {
      // Not using geolocation centering if...

      // the geolcoate option is not provided or is falsy
      if (!options.geolocate) {
        return;
      }

      // ... a center is provided in options
      if (options.center) {
        return;
      }

      // ... the hash option is enabled and a hash is present in the URL
      if (options.hash && !!hashPreConstructor) {
        return;
      }

      // If the geolocation is set to COUNTRY:
      try {
        if (options.geolocate === GeolocationType.COUNTRY) {
          await this.fitToIpBounds();
          return;
        }
      } catch (e) {
        // not raising
        console.warn((e as Error).message);
      }

      // As a fallback, we want to center the map on the visitor. First with IP geolocation...
      let ipLocatedCameraHash: string;
      try {
        await this.centerOnIpPoint(options.zoom);
        ipLocatedCameraHash = this.getCameraHash();
      } catch (e) {
        // not raising
        console.warn((e as Error).message);
      }

      // A more precise localization

      // This more advanced localization is commented out because the easeTo animation
      // triggers an error if the terrain grow is enabled (due to being nable to project the center while moving)

      // Then, the get a more precise location, we rely on the browser location, but only if it was already granted
      // before (we don't want to ask wih a popup at launch time)
      const locationResult = await navigator.permissions.query({
        name: "geolocation",
      });

      if (locationResult.state === "granted") {
        navigator.geolocation.getCurrentPosition(
          // success callback
          (data) => {
            // If the user has already moved since the ip location, then we no longer want to move the center
            if (ipLocatedCameraHash !== this.getCameraHash()) {
              return;
            }

            if (this.terrain) {
              this.easeTo({
                center: [data.coords.longitude, data.coords.latitude],
                zoom: options.zoom || 12,
                duration: 2000,
              });
            } else {
              this.once("terrain", () => {
                this.easeTo({
                  center: [data.coords.longitude, data.coords.latitude],
                  zoom: options.zoom || 12,
                  duration: 2000,
                });
              });
            }
          },

          // error callback
          null,

          // options
          {
            maximumAge: 24 * 3600 * 1000, // a day in millisec
            timeout: 5000, // milliseconds
            enableHighAccuracy: false,
          },
        );
      }
    });

    // If the config includes language changing, we must update the map language
    this.on("styledata", () => {
      this.setPrimaryLanguage(this.primaryLanguage);
    });

    // this even is in charge of reaplying the terrain elevation after the
    // style has changed because depending on the src/tgt style,
    // the style logic is not always able to resolve the application of terrain
    this.on("styledata", () => {
      // the styling resolver did no manage to reaply the terrain,
      // so let's reload it
      if (this.getTerrain() === null && this.isTerrainEnabled) {
        this.enableTerrain(this.terrainExaggeration);
      }
    });

    // Update logo and attibution
    this.once("load", async () => {
      let tileJsonContent = { logo: null };

      try {
        const possibleSources = Object.keys(this.style.sourceCaches)
          .map((sourceName) => this.getSource(sourceName))
          .filter((s: Source | undefined) => s && "url" in s && typeof s.url === "string" && s.url.includes("tiles.json"));

        const styleUrl = new URL((possibleSources[0] as maplibregl.VectorTileSource).url);

        if (!styleUrl.searchParams.has("key")) {
          styleUrl.searchParams.append("key", config.apiKey);
        }

        const tileJsonRes = await fetch(styleUrl.href);
        tileJsonContent = await tileJsonRes.json();
      } catch (_e) {
        // No tiles.json found (should not happen on maintained styles)
      }

      // The attribution and logo must show when required
      if (options.forceNoAttributionControl !== true) {
        if ("logo" in tileJsonContent && tileJsonContent.logo) {
          const logoURL: string = tileJsonContent.logo;

          this.addControl(new MaptilerLogoControl({ logoURL }), options.logoPosition);
        } else if (options.maptilerLogo) {
          this.addControl(new MaptilerLogoControl(), options.logoPosition);
        }
      }

      // the other controls at init time but be after
      // (due to the async nature of logo control)

      // By default, no scale control
      if (options.scaleControl) {
        // default position, if not provided, is top left corner
        const position = (options.scaleControl === true || options.scaleControl === undefined ? "bottom-right" : options.scaleControl) as ControlPosition;

        const scaleControl = new ScaleControl({ unit: config.unit });
        this.addControl(scaleControl, position);
        config.on("unit", (unit) => {
          scaleControl.setUnit(unit);
        });
      }

      if (options.navigationControl !== false) {
        // default position, if not provided, is top left corner
        const position = (options.navigationControl === true || options.navigationControl === undefined ? "top-right" : options.navigationControl) as ControlPosition;
        this.addControl(new MaptilerNavigationControl(), position);
      }

      if (options.geolocateControl !== false) {
        // default position, if not provided, is top left corner
        const position = (options.geolocateControl === true || options.geolocateControl === undefined ? "top-right" : options.geolocateControl) as ControlPosition;

        this.addControl(
          // new maplibregl.GeolocateControl({
          new MaptilerGeolocateControl({
            positionOptions: {
              enableHighAccuracy: true,
              maximumAge: 0,
              timeout: 6000 /* 6 sec */,
            },
            fitBoundsOptions: {
              maxZoom: 15,
            },
            trackUserLocation: true,
            showAccuracyCircle: true,
            showUserLocation: true,
          }),
          position,
        );
      }

      if (options.terrainControl) {
        // default position, if not provided, is top left corner
        const position = (options.terrainControl === true || options.terrainControl === undefined ? "top-right" : options.terrainControl) as ControlPosition;
        this.addControl(new MaptilerTerrainControl(), position);
      }

      if (options.projectionControl) {
        // default position, if not provided, is top left corner
        const position = (options.projectionControl === true || options.projectionControl === undefined ? "top-right" : options.projectionControl) as ControlPosition;
        this.addControl(new MaptilerProjectionControl(), position);
      }

      // By default, no fullscreen control
      if (options.fullscreenControl) {
        // default position, if not provided, is top left corner
        const position = (options.fullscreenControl === true || options.fullscreenControl === undefined ? "top-right" : options.fullscreenControl) as ControlPosition;

        this.addControl(new FullscreenControl({}), position);
      }

      this.isReady = true;
      this.fire("ready", { target: this });
    });

    // Creating a custom event: "loadWithTerrain"
    // that fires only once when both:
    // - the map has full ready (corresponds to the the "ready" event)
    // - the terrain has loaded (corresponds to the "terrain" event with terrain beion non-null)
    // This custom event is necessary to wait for when the map is instanciated with `terrain: true`
    // and some animation (flyTo, easeTo) are running from the begining.
    let loadEventTriggered = false;
    let terrainEventTriggered = false;
    let terrainEventData: LoadWithTerrainEvent;

    this.once("ready", () => {
      loadEventTriggered = true;
      if (terrainEventTriggered) {
        this.fire("loadWithTerrain", terrainEventData);
      }
    });

    this.once("style.load", () => {
      const { minimap } = options;
      if (typeof minimap === "object") {
        const {
          zoom,
          center,
          style,
          language,
          apiKey,
          maptilerLogo,
          canvasContextAttributes,
          refreshExpiredTiles,
          maxBounds,
          scrollZoom,
          minZoom,
          maxZoom,
          boxZoom,
          locale,
          fadeDuration,
          crossSourceCollisions,
          clickTolerance,
          bounds,
          fitBoundsOptions,
          pixelRatio,
          validateStyle,
        } = options;

        this.minimap = new Minimap(minimap, {
          zoom,
          center,
          style,
          language,
          apiKey,
          container: "null",
          maptilerLogo,
          canvasContextAttributes,
          refreshExpiredTiles,
          maxBounds,
          scrollZoom,
          minZoom,
          maxZoom,
          boxZoom,
          locale,
          fadeDuration,
          crossSourceCollisions,
          clickTolerance,
          bounds,
          fitBoundsOptions,
          pixelRatio,
          validateStyle,
        });
        this.addControl(this.minimap, minimap.position ?? "bottom-left");
      } else if (minimap === true) {
        this.minimap = new Minimap({}, options);
        this.addControl(this.minimap, "bottom-left");
      } else if (minimap !== undefined && minimap !== false) {
        this.minimap = new Minimap({}, options);
        this.addControl(this.minimap, minimap);
      }
    });

    const terrainCallback = (evt: LoadWithTerrainEvent) => {
      if (!evt.terrain) return;
      terrainEventTriggered = true;
      terrainEventData = {
        type: "loadWithTerrain",
        target: this,
        terrain: evt.terrain,
      };
      this.off("terrain", terrainCallback);

      if (loadEventTriggered) {
        this.fire("loadWithTerrain", terrainEventData as LoadWithTerrainEvent);
      }
    };

    this.on("terrain", terrainCallback);

    // enable 3D terrain if provided in options
    if (options.terrain) {
      this.enableTerrain(options.terrainExaggeration ?? this.terrainExaggeration);
    }

    // Display a message if WebGL context is lost
    // eslint-disable-next-line @typescript-eslint/no-floating-promises
    this.once("load", () => {
      this.getCanvas().addEventListener("webglcontextlost", (event) => {
        if (this._removed === true) {
          /**
           * https://github.com/maplibre/maplibre-gl-js/blob/main/src/ui/map.ts#L3334
           */
          console.warn("[webglcontextlost]", "WebGL context lost after map removal. This is harmless.");
          return;
        }

        console.warn("[webglcontextlost]", "Unexpected loss of WebGL context!");

        this.fire("webglContextLost", event);
      });

      const firstLayer = this.getLayersOrder()[0];

      this.initSpace({ options, before: firstLayer });
      this.initHalo({ options, before: firstLayer });
    });

    this.telemetry = new Telemetry(this);
  }

  /**
   * Recreates the map instance with the same options.
   * Useful for WebGL context loss.
   */
  public recreate() {
    const cameraOptions: maplibregl.CameraOptions = {
      center: this.getCenter(),
      zoom: this.getZoom(),
      bearing: this.getBearing(),
      pitch: this.getPitch(),
    };

    this.remove();

    Object.assign(this, new Map({ ...this.options }));

    this.once("load", () => {
      this.jumpTo(cameraOptions);
    });
  }

  /**
   * Set the duration (millisec) of the terrain animation for growing or flattening.
   * Must be positive. (Built-in default: `1000` milliseconds)
   */
  setTerrainAnimationDuration(d: number) {
    this.terrainAnimationDuration = Math.max(d, 0);
  }

  /**
   * Awaits for _this_ Map instance to be "loaded" and returns a Promise to the Map.
   * If _this_ Map instance is already loaded, the Promise is resolved directly,
   * otherwise, it is resolved as a result of the "load" event.
   * @returns
   */
  async onLoadAsync() {
    return new Promise<Map>((resolve) => {
      if (this.loaded()) {
        resolve(this);
        return;
      }

      this.once("load", () => {
        resolve(this);
      });
    });
  }

  /**
   * Awaits for _this_ Map instance to be "ready" and returns a Promise to the Map.
   * If _this_ Map instance is already ready, the Promise is resolved directly,
   * otherwise, it is resolved as a result of the "ready" event.
   * A map instance is "ready" when all the controls that can be managed by the contructor are
   * dealt with. This happens after the "load" event, due to the asynchronous nature
   * of some built-in controls.
   */
  async onReadyAsync() {
    return new Promise<Map>((resolve) => {
      if (this.isReady) {
        resolve(this);
        return;
      }

      this.once("ready", () => {
        resolve(this);
      });
    });
  }

  /**
   * Awaits for _this_ Map instance to be "loaded" as well as with terrain being non-null for the first time
   * and returns a Promise to the Map.
   * If _this_ Map instance is already loaded with terrain, the Promise is resolved directly,
   * otherwise, it is resolved as a result of the "loadWithTerrain" event.
   * @returns
   */
  async onLoadWithTerrainAsync() {
    return new Promise<Map>((resolve) => {
      if (this.isReady && this.terrain) {
        resolve(this);
        return;
      }

      this.once("loadWithTerrain", () => {
        resolve(this);
      });
    });
  }

  private monitorStyleUrl(url: string) {
    // In case this was called before the super constructor could be called.
    if (typeof this.monitoredStyleUrls === "undefined") {
      this.monitoredStyleUrls = new Set<string>();
    }

    // Note: Because of the usage of urlToAbsoluteUrl() the URL of a style is always supposed to be absolute

    // Removing all the URL params to make it easier to later identify in the set
    const cleanUrl = new URL(url);
    cleanUrl.search = "";
    this.monitoredStyleUrls.add(cleanUrl.href);
  }

  /**
   * Update the style of the map.
   * Can be:
   * - a full style URL (possibly with API key)
   * - a shorthand with only the MapTIler style name (eg. `"streets-v2"`)
   * - a longer form with the prefix `"maptiler://"` (eg. `"maptiler://streets-v2"`)
   */
  override setStyle(style: null | ReferenceMapStyle | MapStyleVariant | StyleSpecification | string, options?: StyleSwapOptions & StyleOptions): this {
    this.originalLabelStyle.clear();
    this.minimap?.setStyle(style);
    this.forceLanguageUpdate = true;

    this.once("idle", () => {
      this.forceLanguageUpdate = false;
    });

    const styleInfo = styleToStyle(style);

    if (styleInfo.requiresUrlMonitoring) {
      this.monitorStyleUrl(styleInfo.style as string);
    }

    // If the style is invalid and what is returned is a fallback + the map already has a style,
    // the style remains unchanged.
    if (styleInfo.isFallback) {
      if (this.getStyle()) {
        console.warn(
          "Invalid style. A style must be a valid URL to a style.json, a JSON string representing a valid StyleSpecification or a valid StyleSpecification object. Keeping the curent style instead.",
        );
        return this;
      }

      console.warn(
        "Invalid style. A style must be a valid URL to a style.json, a JSON string representing a valid StyleSpecification or a valid StyleSpecification object. Fallback to default MapTiler style.",
      );
    }

    this.styleInProcess = true;
<<<<<<< HEAD
    super.setStyle(styleInfo.style, options);

    // reload spacebox when the new style loads
    const before = this.getLayersOrder()[0];

    if (typeof styleInfo.style !== "string" && !styleInfo.requiresUrlMonitoring) {
      if (this.space) {
        const styleWithMetaData = styleInfo.style as StyleSpecificationWithMetaData;
        this.setSpaceFromStyle({ style: styleWithMetaData });
      } else {
        this.initSpace({ before });
      }

      if (this.halo) {
        const styleWithMetaData = styleInfo.style as StyleSpecificationWithMetaData;
        this.setHaloFromStyle({ style: styleWithMetaData });
      } else {
        this.initHalo({ before });
      }

      return this;
    }

    void this.once("style.load", () => {
      const targetBeforeLayer = this.getLayersOrder()[0];

      if (this.space) {
        this.setSpaceFromCurrentStyle();
      } else {
        this.initSpace({ before: targetBeforeLayer });
      }

      if (this.halo) {
        this.setHaloFromCurrentStyle();
      } else {
        this.initHalo({ before: targetBeforeLayer });
      }
    });

=======
    try {
      super.setStyle(styleInfo.style, options);
    } catch (e) {
      this.styleInProcess = false;
      console.error("Error while setting style:", e);
    }
>>>>>>> d024d4d6
    return this;
  }

  /**
   * Adds a [MapLibre style layer](https://maplibre.org/maplibre-style-spec/layers)
   * to the map's style.
   *
   * A layer defines how data from a specified source will be styled. Read more about layer types
   * and available paint and layout properties in the [MapLibre Style Specification](https://maplibre.org/maplibre-style-spec/layers).
   *
   * @param layer - The layer to add,
   * conforming to either the MapLibre Style Specification's [layer definition](https://maplibre.org/maplibre-style-spec/layers) or,
   * less commonly, the {@link CustomLayerInterface} specification.
   * The MapLibre Style Specification's layer definition is appropriate for most layers.
   *
   * @param beforeId - The ID of an existing layer to insert the new layer before,
   * resulting in the new layer appearing visually beneath the existing layer.
   * If this argument is not specified, the layer will be appended to the end of the layers array
   * and appear visually above all other layers.
   *
   * @returns `this`
   */
  addLayer(
    layer:
      | (LayerSpecification & {
          source?: string | SourceSpecification;
        })
      | CustomLayerInterface,
    beforeId?: string,
  ): this {
    this.minimap?.addLayer(layer, beforeId);
    return super.addLayer(layer, beforeId);
  }

  /**
   * Moves a layer to a different z-position.
   *
   * @param id - The ID of the layer to move.
   * @param beforeId - The ID of an existing layer to insert the new layer before. When viewing the map, the `id` layer will appear beneath the `beforeId` layer. If `beforeId` is omitted, the layer will be appended to the end of the layers array and appear above all other layers on the map.
   * @returns `this`
   *
   * @example
   * Move a layer with ID 'polygon' before the layer with ID 'country-label'. The `polygon` layer will appear beneath the `country-label` layer on the map.
   * ```ts
   * map.moveLayer('polygon', 'country-label');
   * ```
   */
  moveLayer(id: string, beforeId?: string): this {
    this.minimap?.moveLayer(id, beforeId);
    return super.moveLayer(id, beforeId);
  }

  /**
   * Removes the layer with the given ID from the map's style.
   *
   * An {@link ErrorEvent} will be fired if the image parameter is invald.
   *
   * @param id - The ID of the layer to remove
   * @returns `this`
   *
   * @example
   * If a layer with ID 'state-data' exists, remove it.
   * ```ts
   * if (map.getLayer('state-data')) map.removeLayer('state-data');
   * ```
   */
  removeLayer(id: string): this {
    this.minimap?.removeLayer(id);
    return super.removeLayer(id);
  }

  /**
   * Sets the zoom extent for the specified style layer. The zoom extent includes the
   * [minimum zoom level](https://maplibre.org/maplibre-style-spec/layers/#minzoom)
   * and [maximum zoom level](https://maplibre.org/maplibre-style-spec/layers/#maxzoom))
   * at which the layer will be rendered.
   *
   * Note: For style layers using vector sources, style layers cannot be rendered at zoom levels lower than the
   * minimum zoom level of the _source layer_ because the data does not exist at those zoom levels. If the minimum
   * zoom level of the source layer is higher than the minimum zoom level defined in the style layer, the style
   * layer will not be rendered at all zoom levels in the zoom range.
   */
  setLayerZoomRange(layerId: string, minzoom: number, maxzoom: number): this {
    this.minimap?.setLayerZoomRange(layerId, minzoom, maxzoom);
    return super.setLayerZoomRange(layerId, minzoom, maxzoom);
  }

  /**
   * Sets the filter for the specified style layer.
   *
   * Filters control which features a style layer renders from its source.
   * Any feature for which the filter expression evaluates to `true` will be
   * rendered on the map. Those that are false will be hidden.
   *
   * Use `setFilter` to show a subset of your source data.
   *
   * To clear the filter, pass `null` or `undefined` as the second parameter.
   */
  setFilter(layerId: string, filter?: FilterSpecification | null, options?: StyleSetterOptions): this {
    this.minimap?.setFilter(layerId, filter, options);
    return super.setFilter(layerId, filter, options);
  }

  /**
   * Sets the value of a paint property in the specified style layer.
   *
   * @param layerId - The ID of the layer to set the paint property in.
   * @param name - The name of the paint property to set.
   * @param value - The value of the paint property to set.
   * Must be of a type appropriate for the property, as defined in the [MapLibre Style Specification](https://maplibre.org/maplibre-style-spec/).
   * @param options - Options object.
   * @returns `this`
   * @example
   * ```ts
   * map.setPaintProperty('my-layer', 'fill-color', '#faafee');
   * ```
   */
  setPaintProperty(layerId: string, name: string, value: any, options?: StyleSetterOptions): this {
    this.minimap?.setPaintProperty(layerId, name, value, options);
    return super.setPaintProperty(layerId, name, value, options);
  }

  /**
   * Sets the value of a layout property in the specified style layer.
   * Layout properties define how the layer is styled.
   * Layout properties for layers of the same type are documented together.
   * Layers of different types have different layout properties.
   * See the [MapLibre Style Specification](https://maplibre.org/maplibre-style-spec/) for the complete list of layout properties.
   * @param layerId - The ID of the layer to set the layout property in.
   * @param name - The name of the layout property to set.
   * @param value - The value of the layout property to set.
   * Must be of a type appropriate for the property, as defined in the [MapLibre Style Specification](https://maplibre.org/maplibre-style-spec/).
   * @param options - Options object.
   * @returns `this`
   */
  setLayoutProperty(layerId: string, name: string, value: any, options?: StyleSetterOptions): this {
    this.minimap?.setLayoutProperty(layerId, name, value, options);
    return super.setLayoutProperty(layerId, name, value, options);
  }

  /**
   * Sets the value of the style's glyphs property.
   *
   * @param glyphsUrl - Glyph URL to set. Must conform to the [MapLibre Style Specification](https://maplibre.org/maplibre-style-spec/glyphs/).
   * @param options - Options object.
   * @returns `this`
   * @example
   * ```ts
   * map.setGlyphs('https://demotiles.maplibre.org/font/{fontstack}/{range}.pbf');
   * ```
   */
  setGlyphs(glyphsUrl: string | null, options?: StyleSetterOptions): this {
    this.minimap?.setGlyphs(glyphsUrl, options);
    return super.setGlyphs(glyphsUrl, options);
  }

  private getStyleLanguage(): LanguageInfo | null {
    if (!this.style || !this.style.stylesheet || !this.style.stylesheet.metadata) return null;
    if (typeof this.style.stylesheet.metadata !== "object") return null;

    if ("maptiler:language" in this.style.stylesheet.metadata && typeof this.style.stylesheet.metadata["maptiler:language"] === "string") {
      return getLanguageInfoFromFlag(this.style.stylesheet.metadata["maptiler:language"]);
    }

    return null;
  }

  /**
   * Define the primary language of the map. Note that not all the languages shorthands provided are available.
   */
  setLanguage(language: LanguageInfo | string): void {
    this.minimap?.map.setLanguage(language);
    this.onStyleReady(() => {
      this.setPrimaryLanguage(language);
    });
  }

  /**
   * Define the primary language of the map. Note that not all the languages shorthands provided are available.
   */

  private setPrimaryLanguage(lang: LanguageInfo | string) {
    const styleLanguage = this.getStyleLanguage();

    // lang could be a string and we want to manipulate a LanguageInfo object instead
    const language = toLanguageInfo(lang, Language);

    if (!language) {
      console.warn(`The language "${language}" is not supported.`);
      return;
    }

    // If the language is set to `STYLE` (which is the SDK default), but the language defined in
    // the style is `auto`, we need to bypass some verification and modify the languages anyway
    if (!(language.flag === Language.STYLE.flag && styleLanguage && (styleLanguage.flag === Language.AUTO.flag || styleLanguage.flag === Language.VISITOR.flag))) {
      if (language.flag !== Language.STYLE.flag) {
        this.languageAlwaysBeenStyle = false;
      }

      if (this.languageAlwaysBeenStyle) {
        return;
      }

      // No need to change the language
      if (this.primaryLanguage === language && !this.forceLanguageUpdate) {
        return;
      }
    }

    if (this.primaryLanguage.flag === Language.STYLE_LOCK.flag) {
      console.warn("The language cannot be changed because this map has been instantiated with the STYLE_LOCK language flag.");
      return;
    }

    this.primaryLanguage = language;
    let languageNonStyle = language;

    // STYLE needs to be translated into one of the other language,
    // this is why it's addressed first
    if (language.flag === Language.STYLE.flag) {
      if (!styleLanguage) {
        console.warn("The style has no default languages or has an invalid one.");
        return;
      }

      languageNonStyle = styleLanguage;
    }

    // may be overwritten below
    let langStr = Language.LOCAL.flag;

    // will be overwritten below
    let replacer: ExpressionSpecification = ["get", langStr];

    if (languageNonStyle.flag === Language.VISITOR.flag) {
      langStr = getBrowserLanguage().flag;
      replacer = [
        "case",
        ["all", ["has", langStr], ["has", Language.LOCAL.flag]],
        [
          "case",
          ["==", ["get", langStr], ["get", Language.LOCAL.flag]],
          ["get", Language.LOCAL.flag],

          ["format", ["get", langStr], { "font-scale": 0.8 }, "\n", ["get", Language.LOCAL.flag], { "font-scale": 1.1 }],
        ],
        ["get", Language.LOCAL.flag],
      ];
    } else if (languageNonStyle.flag === Language.VISITOR_ENGLISH.flag) {
      langStr = Language.ENGLISH.flag;
      replacer = [
        "case",
        ["all", ["has", langStr], ["has", Language.LOCAL.flag]],
        [
          "case",
          ["==", ["get", langStr], ["get", Language.LOCAL.flag]],
          ["get", Language.LOCAL.flag],

          ["format", ["get", langStr], { "font-scale": 0.8 }, "\n", ["get", Language.LOCAL.flag], { "font-scale": 1.1 }],
        ],
        ["get", Language.LOCAL.flag],
      ];
    } else if (languageNonStyle.flag === Language.AUTO.flag) {
      langStr = getBrowserLanguage().flag;
      replacer = ["coalesce", ["get", langStr], ["get", Language.LOCAL.flag]];
    }

    // This is for using the regular names as {name}
    else if (languageNonStyle === Language.LOCAL) {
      langStr = Language.LOCAL.flag;
      replacer = ["get", langStr];
    }

    // This section is for the regular language ISO codes
    else {
      langStr = languageNonStyle.flag;
      replacer = ["coalesce", ["get", langStr], ["get", Language.LOCAL.flag]];
    }

    const { layers } = this.getStyle();

    // True if it's the first time the language is updated for the current style
    const firstPassOnStyle = this.originalLabelStyle.size === 0;

    // Analisis on all the label layers to check the languages being used
    if (firstPassOnStyle) {
      const labelsLocalizationMetrics = computeLabelsLocalizationMetrics(layers, this);
      this.isStyleLocalized = Object.keys(labelsLocalizationMetrics.localized).length > 0;
    }

    for (const genericLayer of layers) {
      // Only symbole layer can have a layout with text-field
      if (genericLayer.type !== "symbol") {
        continue;
      }

      const layer = genericLayer as SymbolLayerSpecification;
      const source = this.getSource(layer.source);

      // Only a layer that is bound to a valid source is considered for language switching
      if (!source) {
        continue;
      }

      // Only source with a url are considered
      if (!("url" in source && typeof source.url === "string")) {
        continue;
      }

      const sourceURL = new URL(source.url);

      // Only layers managed by MapTiler are considered for language switch
      if (sourceURL.host !== defaults.maptilerApiHost) {
        continue;
      }

      const { id, layout } = layer;

      if (!layout) {
        continue;
      }

      if (!("text-field" in layout)) {
        continue;
      }

      let textFieldLayoutProp: string | maplibregl.ExpressionSpecification;

      // Keeping a copy of the text-field sub-object as it is in the original style
      if (firstPassOnStyle) {
        textFieldLayoutProp = this.getLayoutProperty(id, "text-field");
        this.originalLabelStyle.set(id, textFieldLayoutProp);
      } else {
        textFieldLayoutProp = this.originalLabelStyle.get(id)!;
      }

      // From this point, the value of textFieldLayoutProp is as in the original version of the style
      // and never a mofified version

      // Testing the different case where the text-field property should NOT be updated:
      if (typeof textFieldLayoutProp === "string") {
        // When the original style is localized (this.isStyleLocalized is true), we do not modify the {name} because they are
        // very likely to be only fallbacks.
        // When the original style is not localized (this.isStyleLocalized is false), the occurences of "{name}"
        // should be replaced by localized versions with fallback to local language.

        const { contains, exactMatch } = checkNamePattern(textFieldLayoutProp, this.isStyleLocalized);

        // If the current text-fiels does not contain any "{name:xx}" pattern
        if (!contains) continue;

        // In case of an exact match, we replace by an object representation of the label
        if (exactMatch) {
          this.setLayoutProperty(id, "text-field", replacer);
        } else {
          // In case of a non-exact match (such as "foo {name:xx} bar" or "foo {name} bar", depending on localization)
          // we create a "concat" object expresion composed of the original elements with new replacer
          // in-betweem
          const newReplacer = replaceLanguage(textFieldLayoutProp, replacer, this.isStyleLocalized);

          this.setLayoutProperty(id, "text-field", newReplacer);
        }
      }

      // The value of text-field is an object
      else {
        const newReplacer = changeFirstLanguage(textFieldLayoutProp, replacer, this.isStyleLocalized);
        this.setLayoutProperty(id, "text-field", newReplacer);
      }
    }

    this.languageIsUpdated = true;
  }

  /**
   * Get the primary language
   * @returns
   */
  getPrimaryLanguage(): LanguageInfo {
    return this.primaryLanguage;
  }

  /**
   * Get the exaggeration factor applied to the terrain
   * @returns
   */
  getTerrainExaggeration(): number {
    return this.terrainExaggeration;
  }

  /**
   * Know if terrian is enabled or not
   * @returns
   */
  hasTerrain(): boolean {
    return this.isTerrainEnabled;
  }

  private growTerrain(exaggeration: number) {
    // This method assumes the terrain is already built
    if (!this.terrain) {
      return;
    }

    const startTime = performance.now();
    // This is supposedly 0, but it could be something else (e.g. already in the middle of growing, or user defined other)
    const currentExaggeration = this.terrain.exaggeration;
    const deltaExaggeration = exaggeration - currentExaggeration;

    // This is again called in a requestAnimationFrame ~loop, until the terrain has grown enough
    // that it has reached the target
    const updateExaggeration = () => {
      if (!this.terrain) {
        return;
      }

      // If the flattening animation is triggered while the growing animation
      // is running, then the flattening animation is stopped
      if (this.terrainFlattening) {
        return;
      }

      // normalized value in interval [0, 1] of where we are currently in the animation loop
      const positionInLoop = (performance.now() - startTime) / this.terrainAnimationDuration;

      // The animation goes on until we reached 99% of the growing sequence duration
      if (positionInLoop < 0.99) {
        const exaggerationFactor = 1 - (1 - positionInLoop) ** 4;
        const newExaggeration = currentExaggeration + exaggerationFactor * deltaExaggeration;
        this.terrain.exaggeration = newExaggeration;
        requestAnimationFrame(updateExaggeration);
      } else {
        this.terrainGrowing = false;
        this.terrainFlattening = false;
        this.terrain.exaggeration = exaggeration;
        this.fire("terrainAnimationStop", { terrain: this.terrain });
      }

      // When growing the terrain, this is only necessary before rendering
      this._elevationFreeze = false;
      this.triggerRepaint();
    };

    if (!this.terrainGrowing && !this.terrainFlattening) {
      this.fire("terrainAnimationStart", { terrain: this.terrain });
    }

    this.terrainGrowing = true;
    this.terrainFlattening = false;
    requestAnimationFrame(updateExaggeration);
  }

  /**
   * Enables the 3D terrain visualization
   */
  enableTerrain(exaggeration = this.terrainExaggeration) {
    if (exaggeration < 0) {
      console.warn("Terrain exaggeration cannot be negative.");
      return;
    }

    // This function is mapped to a map "data" event. It checks that the terrain
    // tiles are loaded and when so, it starts an animation to make the terrain grow
    const dataEventTerrainGrow = (evt: MapTerrainDataEvent) => {
      if (!this.terrain) {
        return;
      }

      if (evt.type !== "data" || evt.dataType !== "source" || !("source" in evt)) {
        return;
      }

      if (evt.sourceId !== "maptiler-terrain") {
        return;
      }

      const source = evt.source;

      if (source.type !== "raster-dem") {
        return;
      }

      if (!evt.isSourceLoaded) {
        return;
      }

      // We shut this event off because we want it to happen only once.
      // Yet, we cannot use the "once" method because only the last event of the series
      // has `isSourceLoaded` true
      this.off("data", dataEventTerrainGrow);

      this.growTerrain(exaggeration);
    };

    // This is put into a function so that it can be called regardless
    // of the loading state of _this_ the map instance
    const addTerrain = () => {
      // When style is changed,
      this.isTerrainEnabled = true;
      this.terrainExaggeration = exaggeration;

      // Mapping it to the "data" event so that we can check that the terrain
      // growing starts only when terrain tiles are loaded (to reduce glitching)
      this.on("data", dataEventTerrainGrow);

      this.addSource(defaults.terrainSourceId, {
        type: "raster-dem",
        url: defaults.terrainSourceURL,
      });

      // Setting up the terrain with a 0 exaggeration factor
      // so it loads ~seamlessly and then can grow from there
      this.setTerrain({
        source: defaults.terrainSourceId,
        exaggeration: 0,
      });
    };

    // The terrain has already been loaded,
    // we just update the exaggeration.
    if (this.getTerrain()) {
      this.isTerrainEnabled = true;
      this.growTerrain(exaggeration);
      return;
    }

    if (this.loaded() || this.isTerrainEnabled) {
      addTerrain();
    } else {
      this.once("load", () => {
        if (this.getTerrain() && this.getSource(defaults.terrainSourceId)) {
          return;
        }
        addTerrain();
      });
    }
  }

  /**
   * Disable the 3D terrain visualization
   */
  disableTerrain() {
    // It could be disabled already
    if (!this.terrain) {
      return;
    }

    this.isTerrainEnabled = false;

    const startTime = performance.now();
    // This is supposedly 0, but it could be something else (e.g. already in the middle of growing, or user defined other)
    const currentExaggeration = this.terrain.exaggeration;

    // This is again called in a requestAnimationFrame ~loop, until the terrain has grown enough
    // that it has reached the target
    const updateExaggeration = () => {
      if (!this.terrain) {
        return;
      }

      // If the growing animation is triggered while flattening is in progress.
      // We exit the flatening
      if (this.terrainGrowing) {
        return;
      }

      // normalized value in interval [0, 1] of where we are currently in the animation loop
      const positionInLoop = (performance.now() - startTime) / this.terrainAnimationDuration;

      // At disabling, this should be togled fo both the setTerrain() (at the end of the animation)
      // and also just before triggerRepain(), this is why we moved it this high
      this._elevationFreeze = false;

      // The animation goes on until we reached 99% of the growing sequence duration
      if (positionInLoop < 0.99) {
        const exaggerationFactor = (1 - positionInLoop) ** 4;
        const newExaggeration = currentExaggeration * exaggerationFactor;
        this.terrain.exaggeration = newExaggeration;
        requestAnimationFrame(updateExaggeration);
      } else {
        this.terrain.exaggeration = 0;
        this.terrainGrowing = false;
        this.terrainFlattening = false;

        // @ts-expect-error - https://github.com/maplibre/maplibre-gl-js/issues/2992
        this.setTerrain();
        if (this.getSource(defaults.terrainSourceId)) {
          this.removeSource(defaults.terrainSourceId);
        }
        this.fire("terrainAnimationStop", { terrain: null });
      }

      this.triggerRepaint();
    };

    if (!this.terrainGrowing && !this.terrainFlattening) {
      this.fire("terrainAnimationStart", { terrain: this.terrain });
    }

    this.terrainGrowing = false;
    this.terrainFlattening = true;
    requestAnimationFrame(updateExaggeration);
  }

  /**
   * Sets the 3D terrain exageration factor.
   * If the terrain was not enabled prior to the call of this method,
   * the method `.enableTerrain()` will be called.
   * If `animate` is `true`, the terrain transformation will be animated in the span of 1 second.
   * If `animate` is `false`, no animated transition to the newly defined exaggeration.
   */
  setTerrainExaggeration(exaggeration: number, animate = true) {
    if (!animate && this.terrain) {
      this.terrainExaggeration = exaggeration;
      this.terrain.exaggeration = exaggeration;
      this.triggerRepaint();
    } else {
      this.enableTerrain(exaggeration);
    }
  }

  /**
   * Perform an action when the style is ready. It could be at the moment of calling this method
   * or later.
   */
  private onStyleReady(cb: () => void) {
    if (this.isStyleLoaded()) {
      cb();
    } else {
      this.once("styledata", () => {
        cb();
      });
    }
  }

  async fitToIpBounds() {
    const ipGeolocateResult = await geolocation.info();
    this.fitBounds(ipGeolocateResult.country_bounds as [number, number, number, number], {
      duration: 0,
      padding: 100,
    });
  }

  async centerOnIpPoint(zoom: number | undefined) {
    const ipGeolocateResult = await geolocation.info();
    this.jumpTo({
      center: [ipGeolocateResult.longitude ?? 0, ipGeolocateResult.latitude ?? 0],
      zoom: zoom || 11,
    });
  }

  getCameraHash() {
    const hashBin = new Float32Array(5);
    const center = this.getCenter();
    hashBin[0] = center.lng;
    hashBin[1] = center.lat;
    hashBin[2] = this.getZoom();
    hashBin[3] = this.getPitch();
    hashBin[4] = this.getBearing();
    return Base64.fromUint8Array(new Uint8Array(hashBin.buffer));
  }

  /**
   * Get the SDK config object.
   * This is convenient to dispatch the SDK configuration to externally built layers
   * that do not directly have access to the SDK configuration but do have access to a Map instance.
   */
  getSdkConfig(): SdkConfig {
    return config;
  }

  /**
   * Get the MapTiler session ID. Convenient to dispatch to externaly built component
   * that do not directly have access to the SDK configuration but do have access to a Map instance.
   * @returns
   */
  getMaptilerSessionId(): string {
    return MAPTILER_SESSION_ID;
  }

  /**
   *  Updates the requestManager's transform request with a new function.
   *
   * @param transformRequest A callback run before the Map makes a request for an external URL. The callback can be used to modify the url, set headers, or set the credentials property for cross-origin requests.
   *    Expected to return an object with a `url` property and optionally `headers` and `credentials` properties
   *
   * @returns {Map} `this`
   *
   *  @example
   *  map.setTransformRequest((url: string, resourceType: string) => {});
   */
  override setTransformRequest(transformRequest: RequestTransformFunction): this {
    super.setTransformRequest(combineTransformRequest(transformRequest));
    return this;
  }

  /**
   * Returns whether a globe projection is currently being used
   */
  isGlobeProjection(): boolean {
    const projection = this.getProjection();
    // this type is incorrect, `projection` can be undefined

    if (!projection) {
      return false;
    }

    return projection.type === "globe";
  }

  /**
   * Activate the globe projection.
   */
  enableGlobeProjection() {
    if (this.isGlobeProjection() === true) {
      return;
    }

    this.setProjection({ type: "globe" });

    this.curentProjection = "globe";
  }

  /**
   * Activate the mercator projection.
   */
  enableMercatorProjection() {
    if (this.isGlobeProjection() === false) {
      return;
    }

    this.setProjection({ type: "mercator" });

    this.curentProjection = "mercator";
  }

  /**
   * Returns `true` is the language was ever updated, meaning changed
   * from what is delivered in the style.
   * Returns `false` if language in use is the language from the style
   * and has never been changed.
   */
  isLanguageUpdated(): boolean {
    return this.languageIsUpdated;
  }
}<|MERGE_RESOLUTION|>--- conflicted
+++ resolved
@@ -952,7 +952,6 @@
     }
 
     this.styleInProcess = true;
-<<<<<<< HEAD
     super.setStyle(styleInfo.style, options);
 
     // reload spacebox when the new style loads
@@ -992,14 +991,12 @@
       }
     });
 
-=======
     try {
       super.setStyle(styleInfo.style, options);
     } catch (e) {
       this.styleInProcess = false;
       console.error("Error while setting style:", e);
     }
->>>>>>> d024d4d6
     return this;
   }
 
