--- conflicted
+++ resolved
@@ -61,14 +61,10 @@
   opacityDrivenByProperty,
 } from "./stylehelper";
 import { gpx, gpxOrKml, kml } from "./converters";
-<<<<<<< HEAD
 import { ColorRamp, ColorRampCollection } from "./colorramp";
-=======
 import Minimap from "./Minimap";
-
 import type { MinimapOptionsInput } from "./Minimap";
 import type { Geometry, FeatureCollection, GeoJsonProperties } from "geojson";
->>>>>>> ca40a95b
 
 export type LoadWithTerrainEvent = {
   type: "loadWithTerrain";
