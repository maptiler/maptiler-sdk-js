import { CubemapFaceNames, CubemapFaces } from "./types";

interface LoadCubemapTextureOptions {
  gl: WebGLRenderingContext | WebGL2RenderingContext;
  faces?: CubemapFaces;
  onReady: (texture: WebGLTexture, images?: HTMLImageElement[]) => void;
  forceRefresh?: boolean;
}

/**
 * Stores the result of the last successful execution of {@link loadCubemapTexture}.
 * @type {WebGLTexture | undefined}
 * @private
 */
let memoizedTexture: WebGLTexture | undefined = undefined;

let memoizedImages: HTMLImageElement[] | undefined = undefined;
/**
 * Stores the stringified content of the 'faces' object from the last successful execution.
 * Used for memoization by {@link loadCubemapTexture}.
 * @type {string | undefined}
 * @private
 */
let facesKey: string | undefined = undefined;

interface ImageLoadingPromiseReturnValue {
  image: HTMLImageElement;
  key: CubemapFaceNames;
}

/**
 * Loads a cubemap texture from a set of image URLs.
 *
 * This function creates and configures a WebGL cubemap texture from a set of images.
 * It memoizes the created texture to avoid redundant loading of the same faces,
 * unless the `forceRefresh` flag is set.
 *
 * @param {Object} options - The options object.
 * @param {WebGLRenderingContext | WebGL2RenderingContext} options.gl - The WebGL rendering context.
 * @param {CubemapFaces} options.faces - An object containing URLs for each face of the cubemap.
 *                                        Must contain exactly 6 faces.
 * @param {Function} [options.onReady] - Optional callback function to be called when all faces are loaded.
 * @param {boolean} [options.forceRefresh] - If true, forces creation of a new texture instead of returning the memoized one.
 *
 * @returns {WebGLTexture | undefined} The created WebGL cubemap texture, or undefined if there was an error.
 *
 * @see {@link facesKey}
 * @see {@link memoizedReturnValue}
 * @example
 * const texture = loadCubemapTexture({
 *   gl: webglContext,
 *   faces: {
 *     px: 'right.jpg',
 *     nx: 'left.jpg',
 *     py: 'top.jpg',
 *     ny: 'bottom.jpg',
 *     pz: 'front.jpg',
 *     nz: 'back.jpg'
 *   },
 *   onReady: () => console.log('Cubemap loaded')
 * });
 */
export function loadCubemapTexture({ gl, faces, onReady, forceRefresh }: LoadCubemapTextureOptions) {
  if (memoizedTexture && !forceRefresh && facesKey === JSON.stringify(faces)) {
    onReady(memoizedTexture, memoizedImages);
  }

  facesKey = JSON.stringify(faces);

<<<<<<< HEAD
  const texture = gl.createTexture();
=======
  const texture = memoizedTexture ?? gl.createTexture();
  gl.bindTexture(gl.TEXTURE_CUBE_MAP, texture);
>>>>>>> 4b800134

  if (!faces) {
    console.warn("[CubemapLayer][loadCubemapTexture]: Faces are null");
    return;
  }

  const numFaces = Object.keys(faces).length;

  if (numFaces !== 6) {
    console.warn(`[CubemapLayer][loadCubemapTexture]: Faces should contain exactly 6 images, but found ${numFaces}`);
    return;
  }

<<<<<<< HEAD
  const imageLoadingPromises = Object.entries(faces).map(([key, face]) => {
    return new Promise<ImageLoadingPromiseReturnValue>((resolve, reject) => {
      const keyEnum = key as CubemapFaceNames;
      if (face === undefined) {
        reject(new Error(`[CubemapLayer][loadCubemapTexture]: Face ${key} is undefined`));
        return;
      }
=======
  const promises = Object.entries(faces as CubemapFaces).map(([key, face]) => {
    return new Promise<HTMLImageElement>((resolve, reject) => {
      if (!face) {
        throw new Error(`[CubemapLayer][loadCubemapTexture]: Face ${key} is undefined`);
      }

      const glCubemapTarget = getGlCubemapTarget(gl, key as CubemapFaceNames);
>>>>>>> 4b800134

      const image = new Image();

      image.crossOrigin = "anonymous";

      const handleLoad = () => {
        resolve({ image, key: keyEnum });
      };

      image.src = face;

      // in case the image is loaded from the cache.
      if (image.complete && image.naturalWidth > 0) {
        handleLoad();
      } else {
        image.onload = handleLoad;
      }

      image.onerror = () => {
        reject(new Error(`[CubemapLayer][loadCubemapTexture]: Error loading image ${face}`));
      };
    });
  });

  void Promise.all(imageLoadingPromises)
    .then((imagesAndFaceKeys) => {
      for (let i = 0; i < imagesAndFaceKeys.length; i++) {
        const lod = 0;
        const internalFormat = gl.RGBA;
        const format = gl.RGBA;
        const type = gl.UNSIGNED_BYTE;

        const { image, key } = imagesAndFaceKeys[i] ?? {};

<<<<<<< HEAD
        if (!image || !key) {
          console.warn(`[CubemapLayer][loadCubemapTexture]: Image or key is null`);
          continue;
        }

        const glCubemapTarget = getGlCubemapTarget(gl, key);

        gl.bindTexture(gl.TEXTURE_CUBE_MAP, texture);

        gl.texParameteri(gl.TEXTURE_CUBE_MAP, gl.TEXTURE_MAG_FILTER, gl.LINEAR);
        gl.texParameteri(gl.TEXTURE_CUBE_MAP, gl.TEXTURE_MIN_FILTER, gl.LINEAR);
        gl.texParameteri(gl.TEXTURE_CUBE_MAP, gl.TEXTURE_WRAP_S, gl.CLAMP_TO_EDGE);
        gl.texParameteri(gl.TEXTURE_CUBE_MAP, gl.TEXTURE_WRAP_T, gl.CLAMP_TO_EDGE);

        gl.texImage2D(glCubemapTarget, lod, internalFormat, format, type, image);
=======
        image.onerror = () => {
          reject(new Error(`[CubemapLayer][loadCubemapTexture]: Error loading image ${face}`));
        };

        // in case the image is loaded from the cache.
        if (image.complete && image.naturalWidth > 0) {
          handleLoad();
        } else {
          image.onload = handleLoad;
        }
>>>>>>> 4b800134
      }

      gl.bindTexture(gl.TEXTURE_CUBE_MAP, texture);
      gl.generateMipmap(gl.TEXTURE_CUBE_MAP);

      gl.texParameteri(gl.TEXTURE_CUBE_MAP, gl.TEXTURE_MIN_FILTER, gl.LINEAR_MIPMAP_LINEAR);
      gl.texParameteri(gl.TEXTURE_CUBE_MAP, gl.TEXTURE_MAG_FILTER, gl.LINEAR);

      const imageElements = imagesAndFaceKeys.map((image) => image.image);

      onReady(texture, imageElements);

      memoizedImages = imageElements;
      memoizedTexture = texture;
    })
    .catch((error) => {
      console.error(`[CubemapLayer][loadCubemapTexture]: Error loading cubemap texture`, error);
    });
}

function getGlCubemapTarget(gl: WebGLRenderingContext | WebGL2RenderingContext, key: CubemapFaceNames): number {
  // Why are we being explicit here instead of dynamically creating the key?
  // The problem is that if we create a key to access the gl enum, eg key = `TEXTURE_CUBE_MAP_${imageKey}`,
  // typescript will not be able to infer the type of the key.
  // So, we need to be explicit here.

  if (key === CubemapFaceNames.POSITIVE_X) {
    return gl.TEXTURE_CUBE_MAP_POSITIVE_X;
  }

  if (key === CubemapFaceNames.NEGATIVE_X) {
    return gl.TEXTURE_CUBE_MAP_NEGATIVE_X;
  }

  if (key === CubemapFaceNames.POSITIVE_Y) {
    return gl.TEXTURE_CUBE_MAP_POSITIVE_Y;
  }

  if (key === CubemapFaceNames.NEGATIVE_Y) {
    return gl.TEXTURE_CUBE_MAP_NEGATIVE_Y;
  }

  if (key === CubemapFaceNames.POSITIVE_Z) {
    return gl.TEXTURE_CUBE_MAP_POSITIVE_Z;
  }

  if (key === CubemapFaceNames.NEGATIVE_Z) {
    return gl.TEXTURE_CUBE_MAP_NEGATIVE_Z;
  }

  throw new Error(`[CubemapLayer][loadCubemapTexture]: Invalid key ${key}`);
}<|MERGE_RESOLUTION|>--- conflicted
+++ resolved
@@ -67,12 +67,8 @@
 
   facesKey = JSON.stringify(faces);
 
-<<<<<<< HEAD
-  const texture = gl.createTexture();
-=======
   const texture = memoizedTexture ?? gl.createTexture();
   gl.bindTexture(gl.TEXTURE_CUBE_MAP, texture);
->>>>>>> 4b800134
 
   if (!faces) {
     console.warn("[CubemapLayer][loadCubemapTexture]: Faces are null");
@@ -86,7 +82,6 @@
     return;
   }
 
-<<<<<<< HEAD
   const imageLoadingPromises = Object.entries(faces).map(([key, face]) => {
     return new Promise<ImageLoadingPromiseReturnValue>((resolve, reject) => {
       const keyEnum = key as CubemapFaceNames;
@@ -94,15 +89,6 @@
         reject(new Error(`[CubemapLayer][loadCubemapTexture]: Face ${key} is undefined`));
         return;
       }
-=======
-  const promises = Object.entries(faces as CubemapFaces).map(([key, face]) => {
-    return new Promise<HTMLImageElement>((resolve, reject) => {
-      if (!face) {
-        throw new Error(`[CubemapLayer][loadCubemapTexture]: Face ${key} is undefined`);
-      }
-
-      const glCubemapTarget = getGlCubemapTarget(gl, key as CubemapFaceNames);
->>>>>>> 4b800134
 
       const image = new Image();
 
@@ -137,7 +123,6 @@
 
         const { image, key } = imagesAndFaceKeys[i] ?? {};
 
-<<<<<<< HEAD
         if (!image || !key) {
           console.warn(`[CubemapLayer][loadCubemapTexture]: Image or key is null`);
           continue;
@@ -153,18 +138,6 @@
         gl.texParameteri(gl.TEXTURE_CUBE_MAP, gl.TEXTURE_WRAP_T, gl.CLAMP_TO_EDGE);
 
         gl.texImage2D(glCubemapTarget, lod, internalFormat, format, type, image);
-=======
-        image.onerror = () => {
-          reject(new Error(`[CubemapLayer][loadCubemapTexture]: Error loading image ${face}`));
-        };
-
-        // in case the image is loaded from the cache.
-        if (image.complete && image.naturalWidth > 0) {
-          handleLoad();
-        } else {
-          image.onload = handleLoad;
-        }
->>>>>>> 4b800134
       }
 
       gl.bindTexture(gl.TEXTURE_CUBE_MAP, texture);
