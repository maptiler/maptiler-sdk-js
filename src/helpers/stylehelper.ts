import type { DataDrivenPropertyValueSpecification, ExpressionSpecification } from "maplibre-gl";
import { generateRandomString } from "../tools";
<<<<<<< HEAD
import type { ColorRamp, RgbaColor } from "../colorramp";
=======
import type { ColorRamp, RgbaColor } from "../ColorRamp";
>>>>>>> 22f15b83
import type { DataDrivenStyle, PropertyValues, ZoomNumberValues, ZoomStringValues } from "./vectorlayerhelpers";

export type ColorPalette = [string, string, string, string];

export const colorPalettes: Array<ColorPalette> = [
  // https://colorhunt.co/palette/1d5b79468b97ef6262f3aa60
  ["#1D5B79", "#468B97", "#EF6262", "#F3AA60"],

  // https://colorhunt.co/palette/614bc333bbc585e6c5c8ffe0
  ["#614BC3", "#33BBC5", "#85E6C5", "#C8FFE0"],

  // https://colorhunt.co/palette/4619597a316fcd6688aed8cc
  ["#461959", "#7A316F", "#CD6688", "#AED8CC"],

  // https://colorhunt.co/palette/0079ff00dfa2f6fa70ff0060
  ["#0079FF", "#00DFA2", "#F6FA70", "#FF0060"],

  //https://colorhunt.co/palette/39b5e0a31acbff78f0f5ea5a
  ["#39B5E0", "#A31ACB", "#FF78F0", "#F5EA5A"],

  // https://colorhunt.co/palette/37e2d5590696c70a80fbcb0a
  ["#37E2D5", "#590696", "#C70A80", "#FBCB0A"],

  // https://colorhunt.co/palette/ffd36efff56d99ffcd9fb4ff
  ["#FFD36E", "#FFF56D", "#99FFCD", "#9FB4FF"],

  // https://colorhunt.co/palette/00ead3fff5b7ff449f005f99
  ["#00EAD3", "#FFF5B7", "#FF449F", "#005F99"],

  // https://colorhunt.co/palette/10a19d540375ff7000ffbf00
  ["#10A19D", "#540375", "#FF7000", "#FFBF00"],
];

export function getRandomColor(): string {
  return colorPalettes[~~(Math.random() * colorPalettes.length)][~~(Math.random() * 4)];
}

export function generateRandomSourceName(): string {
  return `maptiler_source_${generateRandomString()}`;
}

export function generateRandomLayerName(): string {
  return `maptiler_layer_${generateRandomString()}`;
}

/**
 * Linera interpolation to find a value at an arbitrary zoom level, given a list of tuple zoom-value
 */
export function lerpZoomNumberValues(znv: ZoomNumberValues, z: number): number {
  // before the range
  if (z <= znv[0].zoom) {
    return znv[0].value;
  }

  // after the range
  if (z >= znv[znv.length - 1].zoom) {
    return znv[znv.length - 1].value;
  }

  // somewhere within the range
  for (let i = 0; i < znv.length - 1; i += 1) {
    if (z >= znv[i].zoom && z < znv[i + 1].zoom) {
      const zoomRange = znv[i + 1].zoom - znv[i].zoom;
      const normalizedDistanceFromLowerBound = (z - znv[i].zoom) / zoomRange;
      return normalizedDistanceFromLowerBound * znv[i + 1].value + (1 - normalizedDistanceFromLowerBound) * znv[i].value;
    }
  }

  return 0;
}

export function paintColorOptionsToPaintSpec(color: ZoomStringValues): DataDrivenPropertyValueSpecification<string> {
  return ["interpolate", ["linear"], ["zoom"], ...color.flatMap((el) => [el.zoom, el.value])];
}

export function rampedOptionsToLayerPaintSpec(ramp: ZoomNumberValues): DataDrivenPropertyValueSpecification<number> {
  return ["interpolate", ["linear"], ["zoom"], ...ramp.flatMap((el) => [el.zoom, el.value])];
}

export function computeRampedOutlineWidth(lineWidth: number | ZoomNumberValues, outlineWidth: number | ZoomNumberValues): number | DataDrivenPropertyValueSpecification<number> {
  // case 1: the line is fixed-width and the outline is fixed-width
  if (typeof outlineWidth === "number" && typeof lineWidth === "number") {
    return 2 * outlineWidth + lineWidth;
  }

  // case 2: the line is ramped-width, the outline is fixed-width
  if (typeof outlineWidth === "number" && Array.isArray(lineWidth)) {
    return ["interpolate", ["linear"], ["zoom"], ...lineWidth.flatMap((el) => [el.zoom, 2 * outlineWidth + el.value])];
  }

  // case 3: the line is fixed-width, the outline is ramped-width
  if (typeof lineWidth === "number" && Array.isArray(outlineWidth)) {
    return ["interpolate", ["linear"], ["zoom"], ...outlineWidth.flatMap((el) => [el.zoom, 2 * el.value + lineWidth])];
  }

  // case 4: the line is ramped-width, the outline is ramped-width
  if (Array.isArray(lineWidth) && Array.isArray(outlineWidth)) {
    // We must create an artificial set of zoom stops that includes all the zoom stops from both lists
    // const allStops = [...lineWidth.map(el => el.zoom), ...outlineWidth.map(el => el.zoom)].sort((a: number, b: number) => a < b ? -1 : 1);
    const allStops = Array.from(new Set([...lineWidth.map((el) => el.zoom), ...outlineWidth.map((el) => el.zoom)])).sort((a: number, b: number) => (a < b ? -1 : 1));

    return ["interpolate", ["linear"], ["zoom"], ...allStops.flatMap((z) => [z, 2 * lerpZoomNumberValues(outlineWidth, z) + lerpZoomNumberValues(lineWidth, z)])];
  }

  return 0;
}

export function rampedPropertyValueWeight(ramp: PropertyValues, property: string): DataDrivenPropertyValueSpecification<number> {
  return ["interpolate", ["linear"], ["get", property], ...ramp.flatMap((el) => [el.propertyValue, el.value])];
}

/**
 * Create a dash array from a string pattern that uses underscore and whitespace characters
 */
export function dashArrayMaker(pattern: string): Array<number> {
  // if the pattern starts with whitespaces, then move them towards the end
  const startTrimmedPattern = pattern.trimStart();
  const fixedPattern = `${startTrimmedPattern}${" ".repeat(pattern.length - startTrimmedPattern.length)}`;
  const patternArr = Array.from(fixedPattern);

  const isOnlyDashesAndSpaces = patternArr.every((c) => c === " " || c === "_");
  if (!isOnlyDashesAndSpaces) {
    throw new Error("A dash pattern must be composed only of whitespace and underscore characters.");
  }

  const hasBothDashesAndWhitespaces = patternArr.some((c) => c === "_") && patternArr.some((c) => c === " ");
  if (!hasBothDashesAndWhitespaces) {
    throw new Error("A dash pattern must contain at least one underscore and one whitespace character");
  }

  const dashArray = [1];

  for (let i = 1; i < patternArr.length; i += 1) {
    const previous = patternArr[i - 1];
    const current = patternArr[i];

    if (previous === current) {
      dashArray[dashArray.length - 1] += 1;
    } else {
      dashArray.push(1);
    }
  }

  return dashArray;
}

export function colorDrivenByProperty(style: DataDrivenStyle, property: string): DataDrivenPropertyValueSpecification<string> {
  return ["interpolate", ["linear"], ["get", property], ...style.flatMap((el) => [el.value, el.color])];
}

export function radiusDrivenByProperty(style: DataDrivenStyle, property: string, zoomCompensation = true): DataDrivenPropertyValueSpecification<number> {
  if (!zoomCompensation) {
    return ["interpolate", ["linear"], ["get", property], ...style.flatMap((el) => [el.value, el.pointRadius])];
  }

  return [
    "interpolate",
    ["linear"],
    ["zoom"],

    0,
    ["interpolate", ["linear"], ["get", property], ...style.flatMap((el) => [el.value, el.pointRadius * 0.025])],

    2,
    ["interpolate", ["linear"], ["get", property], ...style.flatMap((el) => [el.value, el.pointRadius * 0.05])],

    4,
    ["interpolate", ["linear"], ["get", property], ...style.flatMap((el) => [el.value, el.pointRadius * 0.1])],

    8,
    ["interpolate", ["linear"], ["get", property], ...style.flatMap((el) => [el.value, el.pointRadius * 0.25])],

    16,
    ["interpolate", ["linear"], ["get", property], ...style.flatMap((el) => [el.value, el.pointRadius])],
  ];
}

export function radiusDrivenByPropertyHeatmap(style: PropertyValues, property: string, zoomCompensation = true): DataDrivenPropertyValueSpecification<number> {
  if (!zoomCompensation) {
    return ["interpolate", ["linear"], ["get", property], ...style.flatMap((el) => [el.propertyValue, el.value])];
  }

  return [
    "interpolate",
    ["linear"],
    ["zoom"],

    0,
    ["interpolate", ["linear"], ["get", property], ...style.flatMap((el) => [el.propertyValue, el.value * 0.025])],

    2,
    ["interpolate", ["linear"], ["get", property], ...style.flatMap((el) => [el.propertyValue, el.value * 0.05])],

    4,
    ["interpolate", ["linear"], ["get", property], ...style.flatMap((el) => [el.propertyValue, el.value * 0.1])],

    8,
    ["interpolate", ["linear"], ["get", property], ...style.flatMap((el) => [el.propertyValue, el.value * 0.25])],

    16,
    ["interpolate", ["linear"], ["get", property], ...style.flatMap((el) => [el.propertyValue, el.value])],
  ];
}

/**
 * Turns a ColorRamp instance into a MapLibre style for ramping the opacity, driven by a property
 */
export function opacityDrivenByProperty(colorramp: ColorRamp, property: string): DataDrivenPropertyValueSpecification<number> {
  // If all opacities are the same, just return the number without any ramping logic
  if (colorramp.every((el) => el.color[3] === colorramp[0].color[3])) {
    return colorramp[0].color[3] ? colorramp[0].color[3] / 255 : 1;
  }

  return [
    "interpolate",
    ["linear"],
    ["get", property],
    ...colorramp.getRawColorStops().flatMap((el) => {
      const value = el.value;
      const color: RgbaColor = el.color;
      return [value, color.length === 4 ? color[3] / 255 : 1];
    }),
  ];
}

export function heatmapIntensityFromColorRamp(colorRamp: ColorRamp, steps = 10): ExpressionSpecification {
  return [
    "interpolate",
    ["linear"],
    ["heatmap-density"],
    ...Array.from({ length: steps + 1 }, (_, i) => {
      const unitStep = i / steps;
      return [unitStep, colorRamp.getColorHex(unitStep)];
    }).flat(),
  ];
}<|MERGE_RESOLUTION|>--- conflicted
+++ resolved
@@ -1,10 +1,6 @@
 import type { DataDrivenPropertyValueSpecification, ExpressionSpecification } from "maplibre-gl";
 import { generateRandomString } from "../tools";
-<<<<<<< HEAD
-import type { ColorRamp, RgbaColor } from "../colorramp";
-=======
 import type { ColorRamp, RgbaColor } from "../ColorRamp";
->>>>>>> 22f15b83
 import type { DataDrivenStyle, PropertyValues, ZoomNumberValues, ZoomStringValues } from "./vectorlayerhelpers";
 
 export type ColorPalette = [string, string, string, string];
