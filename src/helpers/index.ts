<<<<<<< HEAD
import { takeScreenshot } from "./screenshot";
import { addPolyline, addPolygon, addPoint, addHeatmap } from "./vectorlayerhelpers";

export type {
  ZoomStringValues,
  ZoomNumberValues,
  PropertyValues,
  CommonShapeLayerOptions,
  PolylineLayerOptions,
  PolygonLayerOptions,
  PointLayerOptions,
  HeatmapLayerOptions,
} from "./vectorlayerhelpers";

/**
 * Helpers are a set of functions to facilitate the creation of sources and layers
 */
export const helpers = {
  addPolyline,
  addPolygon,
  addPoint,
  addHeatmap,
  takeScreenshot,
};
=======
export * from "./screenshot";
export * from "./vectorlayerhelpers";
export type * from "./vectorlayerhelpers";
export type * from "./stylehelper";
export * from "./stylehelper";
>>>>>>> 8e1687bc
<|MERGE_RESOLUTION|>--- conflicted
+++ resolved
@@ -1,32 +1,5 @@
-<<<<<<< HEAD
-import { takeScreenshot } from "./screenshot";
-import { addPolyline, addPolygon, addPoint, addHeatmap } from "./vectorlayerhelpers";
-
-export type {
-  ZoomStringValues,
-  ZoomNumberValues,
-  PropertyValues,
-  CommonShapeLayerOptions,
-  PolylineLayerOptions,
-  PolygonLayerOptions,
-  PointLayerOptions,
-  HeatmapLayerOptions,
-} from "./vectorlayerhelpers";
-
-/**
- * Helpers are a set of functions to facilitate the creation of sources and layers
- */
-export const helpers = {
-  addPolyline,
-  addPolygon,
-  addPoint,
-  addHeatmap,
-  takeScreenshot,
-};
-=======
 export * from "./screenshot";
 export * from "./vectorlayerhelpers";
 export type * from "./vectorlayerhelpers";
 export type * from "./stylehelper";
-export * from "./stylehelper";
->>>>>>> 8e1687bc
+export * from "./stylehelper";