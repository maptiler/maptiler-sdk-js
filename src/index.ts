import { enableRTL } from "./tools";

import maplibregl from "maplibre-gl";

// Types from MapLibre are not re-exported one by one
export type * from "maplibre-gl";

// Enabling the right-to-left text compatibility plugin early to avoid blinking
enableRTL();

/**
 * Get the version of MapTiler SDK, this is declared in the vite config
 * to avoid importing the entire package.json
 */
export function getVersion(): string {
  return __MT_SDK_VERSION__;
}

const MapMLGL = maplibregl.Map;
const MarkerMLGL = maplibregl.Marker;
const PopupMLGL = maplibregl.Popup;
const StyleMLGL = maplibregl.Style;
const CanvasSourceMLGL = maplibregl.CanvasSource;
const GeoJSONSourceMLGL = maplibregl.GeoJSONSource;
const ImageSourceMLGL = maplibregl.ImageSource;
const RasterTileSourceMLGL = maplibregl.RasterTileSource;
const RasterDEMTileSourceMLGL = maplibregl.RasterDEMTileSource;
const VectorTileSourceMLGL = maplibregl.VectorTileSource;
const VideoSourceMLGL = maplibregl.VideoSource;
const NavigationControMLGL = maplibregl.NavigationControl;
const GeolocateControlMLGL = maplibregl.GeolocateControl;
const AttributionControlMLGL = maplibregl.AttributionControl;
const LogoControlMLGL = maplibregl.LogoControl;
const ScaleControlMLGL = maplibregl.ScaleControl;
const FullscreenControlMLGL = maplibregl.FullscreenControl;
const TerrainControMLGL = maplibregl.TerrainControl;
const BoxZoomHandlerMLGL = maplibregl.BoxZoomHandler;
const ScrollZoomHandlerMLGL = maplibregl.ScrollZoomHandler;
const CooperativeGesturesHandlerMLGL = maplibregl.CooperativeGesturesHandler;
const KeyboardHandlerMLGL = maplibregl.KeyboardHandler;
const TwoFingersTouchPitchHandlerMLGL = maplibregl.TwoFingersTouchPitchHandler;
const MapWheelEventMLGL = maplibregl.MapWheelEvent;
const MapTouchEventMLGL = maplibregl.MapTouchEvent;
const MapMouseEventMLGL = maplibregl.MapMouseEvent;
const configMLGL = maplibregl.config;
const getMapLibreVersion = maplibregl.getVersion;

const {
  setRTLTextPlugin,
  getRTLTextPluginStatus,
  LngLat,
  LngLatBounds,
  MercatorCoordinate,
  Evented,
  AJAXError,
  prewarm,
  clearPrewarmedResources,
  Hash,
  Point,
  EdgeInsets,
  DragRotateHandler,
  DragPanHandler,
  TwoFingersTouchZoomRotateHandler,
  DoubleClickZoomHandler,
  TwoFingersTouchZoomHandler,
  TwoFingersTouchRotateHandler,
  getWorkerCount,
  setWorkerCount,
  getMaxParallelImageRequests,
  setMaxParallelImageRequests,
  getWorkerUrl,
  setWorkerUrl,
  addSourceType,
  importScriptInWorkers,
  addProtocol,
  removeProtocol,
} = maplibregl;

export {
  setRTLTextPlugin,
  getRTLTextPluginStatus,
  LngLat,
  LngLatBounds,
  MercatorCoordinate,
  Evented,
  AJAXError,
  prewarm,
  clearPrewarmedResources,
  Hash,
  Point,
  EdgeInsets,
  DragRotateHandler,
  DragPanHandler,
  TwoFingersTouchZoomRotateHandler,
  DoubleClickZoomHandler,
  TwoFingersTouchZoomHandler,
  TwoFingersTouchRotateHandler,
  getWorkerCount,
  setWorkerCount,
  getMaxParallelImageRequests,
  setMaxParallelImageRequests,
  getWorkerUrl,
  setWorkerUrl,
  addSourceType,
  importScriptInWorkers,
  addProtocol,
  removeProtocol,
  // Below: Exported from MapLibre but as a different name
  // in case dev wants to use the non-overloaded versions
  getMapLibreVersion,
  MapMLGL,
  MarkerMLGL,
  PopupMLGL,
  StyleMLGL,
  CanvasSourceMLGL,
  GeoJSONSourceMLGL,
  ImageSourceMLGL,
  RasterTileSourceMLGL,
  RasterDEMTileSourceMLGL,
  VectorTileSourceMLGL,
  VideoSourceMLGL,
  NavigationControMLGL,
  GeolocateControlMLGL,
  AttributionControlMLGL,
  LogoControlMLGL,
  ScaleControlMLGL,
  FullscreenControlMLGL,
  TerrainControMLGL,
  BoxZoomHandlerMLGL,
  ScrollZoomHandlerMLGL,
  CooperativeGesturesHandlerMLGL,
  KeyboardHandlerMLGL,
  TwoFingersTouchPitchHandlerMLGL,
  MapWheelEventMLGL,
  MapTouchEventMLGL,
  MapMouseEventMLGL,
  configMLGL,
};

// Attaching the types to the
export type LngLat = InstanceType<typeof LngLat>;
export type LngLatBounds = InstanceType<typeof LngLatBounds>;
export type MercatorCoordinate = InstanceType<typeof MercatorCoordinate>;
export type Evented = InstanceType<typeof Evented>;
export type AJAXError = InstanceType<typeof AJAXError>;
export type Hash = InstanceType<typeof Hash>;
export type Point = InstanceType<typeof Point>;
export type EdgeInsets = InstanceType<typeof EdgeInsets>;
export type DragRotateHandler = InstanceType<typeof DragRotateHandler>;
export type DragPanHandler = InstanceType<typeof DragPanHandler>;
export type TwoFingersTouchZoomRotateHandler = InstanceType<typeof TwoFingersTouchZoomRotateHandler>;
export type DoubleClickZoomHandler = InstanceType<typeof DoubleClickZoomHandler>;
export type TwoFingersTouchZoomHandler = InstanceType<typeof TwoFingersTouchZoomHandler>;
export type TwoFingersTouchRotateHandler = InstanceType<typeof TwoFingersTouchRotateHandler>;

// The following items are only MapLibre adapted to MapTiler SDK Map class
export { Marker } from "./MLAdapters/Marker";
export { Popup } from "./MLAdapters/Popup";
export { Style } from "./MLAdapters/Style";
export { CanvasSource } from "./MLAdapters/CanvasSource";
export { GeoJSONSource } from "./MLAdapters/GeoJSONSource";
export { ImageSource } from "./MLAdapters/ImageSource";
export { RasterTileSource } from "./MLAdapters/RasterTileSource";
export { RasterDEMTileSource } from "./MLAdapters/RasterDEMTileSource";
export { VectorTileSource } from "./MLAdapters/VectorTileSource";
export { VideoSource } from "./MLAdapters/VideoSource";
export { NavigationControl } from "./MLAdapters/NavigationControl";
export { GeolocateControl } from "./MLAdapters/GeolocateControl";
export { AttributionControl } from "./MLAdapters/AttributionControl";
export { LogoControl } from "./MLAdapters/LogoControl";
export { ScaleControl } from "./MLAdapters/ScaleControl";
export { FullscreenControl } from "./MLAdapters/FullscreenControl";
export { TerrainControl } from "./MLAdapters/TerrainControl";
export { BoxZoomHandler } from "./MLAdapters/BoxZoomHandler";
export { ScrollZoomHandler } from "./MLAdapters/ScrollZoomHandler";
export { CooperativeGesturesHandler } from "./MLAdapters/CooperativeGesturesHandler";
export { KeyboardHandler } from "./MLAdapters/KeyboardHandler";
export { TwoFingersTouchPitchHandler } from "./MLAdapters/TwoFingersTouchPitchHandler";
export { MapWheelEvent } from "./MLAdapters/MapWheelEvent";
export { MapTouchEvent } from "./MLAdapters/MapTouchEvent";
export { MapMouseEvent } from "./MLAdapters/MapMouseEvent";

// SDK specific
export { Map, GeolocationType, type MapOptions, type LoadWithTerrainEvent } from "./Map";
<<<<<<< HEAD
export * from "./MaptilerGeolocateControl";
export * from "./MaptilerLogoControl";
export * from "./MaptilerTerrainControl";
export * from "./MaptilerNavigationControl";
export * from "./MaptilerProjectionControl";
=======
export * from "./controls";
>>>>>>> 22f15b83
export {
  type AutomaticStaticMapOptions,
  type BoundedStaticMapOptions,
  type BufferToPixelDataFunction,
  type ByIdGeocodingOptions,
  type CenteredStaticMapOptions,
  type CommonForwardAndReverseGeocodingOptions,
  type CoordinateExport,
  type CoordinateGrid,
  type CoordinateId,
  type CoordinateSearch,
  type CoordinateSearchResult,
  type CoordinateTransformResult,
  type CoordinateTransformation,
  type Coordinates,
  type CoordinatesSearchOptions,
  type CoordinatesTransformOptions,
  type DefaultTransformation,
  type ElevationAtOptions,
  type ElevationBatchOptions,
  type FeatureHierarchy,
  type FetchFunction,
  type GeocodingFeature,
  type GeocodingOptions,
  type GeocodingSearchResult,
  type GeolocationInfoOptions,
  type GeolocationResult,
  type GetDataOptions,
  type LanguageGeocodingOptions,
  MapStyle,
  type MapStylePreset,
  type MapStyleType,
  MapStyleVariant,
  type PixelData,
  ReferenceMapStyle,
  type ReverseGeocodingOptions,
  ServiceError,
  type StaticMapBaseOptions,
  type StaticMapMarker,
  type TileJSON,
  type XYZ,
  bufferToPixelDataBrowser,
  circumferenceAtLatitude,
  coordinates,
  data,
  elevation,
  expandMapStyle,
  geocoding,
  geolocation,
  getBufferToPixelDataParser,
  getTileCache,
  mapStylePresetList,
  math,
  misc,
  staticMaps,
  styleToStyle,
  type LanguageInfo,
  areSameLanguages,
  toLanguageInfo,
  isLanguageInfo,
  getAutoLanguage,
  getLanguageInfoFromFlag,
  getLanguageInfoFromCode,
  getLanguageInfoFromKey,
} from "@maptiler/client";

export { getWebGLSupportError, displayWebGLContextLostWarning } from "./tools";
export { config, SdkConfig } from "./config";
export * from "./language";
export type { Unit } from "./types";
export * from "./converters";
export * as helpers from "./helpers";
export * from "./ColorRamp";
export * from "./utils";<|MERGE_RESOLUTION|>--- conflicted
+++ resolved
@@ -182,15 +182,7 @@
 
 // SDK specific
 export { Map, GeolocationType, type MapOptions, type LoadWithTerrainEvent } from "./Map";
-<<<<<<< HEAD
-export * from "./MaptilerGeolocateControl";
-export * from "./MaptilerLogoControl";
-export * from "./MaptilerTerrainControl";
-export * from "./MaptilerNavigationControl";
-export * from "./MaptilerProjectionControl";
-=======
 export * from "./controls";
->>>>>>> 22f15b83
 export {
   type AutomaticStaticMapOptions,
   type BoundedStaticMapOptions,
