{
  "name": "@maptiler/sdk",
  "version": "3.0.2",
  "description": "The Javascript & TypeScript map SDK tailored for MapTiler Cloud",
  "author": "MapTiler",
  "module": "dist/maptiler-sdk.mjs",
  "types": "dist/maptiler-sdk.d.ts",
  "style": "dist/maptiler-sdk.css",
  "type": "module",
  "exports": {
    ".": {
      "import": "./dist/maptiler-sdk.mjs",
      "types": "./dist/maptiler-sdk.d.ts"
    },
    "./dist/maptiler-sdk.css": {
      "import": "./dist/maptiler-sdk.css"
    },
    "./style.css": {
      "import": "./dist/maptiler-sdk.css"
    }
  },
  "keywords": [
    "maptiler",
    "map",
    "sdk",
    "webmap",
    "cloud",
    "webGL",
    "maplibre"
  ],
  "homepage": "https://docs.maptiler.com/sdk-js/",
  "license": "BSD-3-Clause",
  "repository": {
    "type": "git",
    "url": "https://github.com/maptiler/maptiler-sdk-js.git"
  },
  "scripts": {
    "prepare": "husky",
    "doc": "rm -rf docs/* && typedoc --out docs && cp -r images docs/",
    "ncu": "npx npm-check-updates",
    "lint": "npx eslint src",
    "lint:fix": "npx eslint src --fix",
    "test": "vitest run -c vite.config-test.ts",
    "install:clean": "rm -rf build/ dist/ node_modules/ && npm ci",
    "dev": "concurrently \"vite -c vite.config-dev.ts\" \"npm run dev-umd\"",
    "dev-umd": "npm run build-css && tsc && NODE_ENV=development vite build -w -c vite.config-umd.ts",
    "build-css": "mkdir -p dist build && node scripts/replace-path-with-content.js src/style/style_template.css dist/tmp_maptiler-sdk.css && cat node_modules/maplibre-gl/dist/maplibre-gl.css dist/tmp_maptiler-sdk.css > dist/maptiler-sdk.css && rm dist/tmp_maptiler-sdk.css && cp dist/maptiler-sdk.css build/maptiler-sdk.css",
    "build-umd": "tsc && NODE_ENV=production vite build -c vite.config-umd.ts",
    "build-es": "tsc && NODE_ENV=production vite build -c vite.config-es.ts",
    "build": "npm run build-es; npm run build-umd; npm run build-css",
    "make": "npm run install:clean && npm run build"
  },
  "lint-staged": {
    "*.ts": "npm run lint:fix"
  },
  "devDependencies": {
<<<<<<< HEAD
    "@biomejs/biome": "1.9.4",
    "@types/color-convert": "^2.0.4",
    "@types/color-name": "^2.0.0",
=======
    "@eslint/js": "^9.21.0",
>>>>>>> c7a9ae43
    "@types/uuid": "^10.0.0",
    "@types/xmldom": "^0.1.31",
    "@xmldom/xmldom": "^0.8.10",
    "concurrently": "^9.1.2",
    "eslint": "^9.21.0",
    "eslint-config-prettier": "^10.0.2",
    "eslint-plugin-prettier": "^5.2.3",
    "husky": "^8.0.0",
    "lint-staged": "^15.4.3",
    "prettier": "3.5.2",
    "typedoc": "^0.27.6",
    "typescript": "^5.7.3",
    "typescript-eslint": "^8.25.0",
    "vite": "^6.0.7",
    "vite-plugin-dts": "^4.5.0",
    "vitest": "^2.1.8"
  },
  "dependencies": {
    "@maplibre/maplibre-gl-style-spec": "^23.0.0",
    "@maptiler/client": "^2.2.0",
    "events": "^3.3.0",
    "gl-matrix": "^3.4.3",
    "js-base64": "^3.7.7",
    "maplibre-gl": "^5.0.1",
    "uuid": "^11.0.5"
  }
}<|MERGE_RESOLUTION|>--- conflicted
+++ resolved
@@ -54,13 +54,9 @@
     "*.ts": "npm run lint:fix"
   },
   "devDependencies": {
-<<<<<<< HEAD
-    "@biomejs/biome": "1.9.4",
     "@types/color-convert": "^2.0.4",
     "@types/color-name": "^2.0.0",
-=======
     "@eslint/js": "^9.21.0",
->>>>>>> c7a9ae43
     "@types/uuid": "^10.0.0",
     "@types/xmldom": "^0.1.31",
     "@xmldom/xmldom": "^0.8.10",
