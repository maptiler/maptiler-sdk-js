{
  "name": "@maptiler/sdk",
<<<<<<< HEAD
  "version": "3.5.0-rc1",
=======
  "version": "3.4.1",
>>>>>>> b9fa0d33
  "description": "The Javascript & TypeScript map SDK tailored for MapTiler Cloud",
  "author": "MapTiler",
  "module": "dist/maptiler-sdk.mjs",
  "types": "dist/maptiler-sdk.d.ts",
  "style": "dist/maptiler-sdk.css",
  "type": "module",
  "main": "dist/maptiler-sdk.mjs",
  "exports": {
    ".": {
      "import": "./dist/maptiler-sdk.mjs",
      "types": "./dist/maptiler-sdk.d.ts"
    },
    "./dist/maptiler-sdk.css": {
      "import": "./dist/maptiler-sdk.css"
    },
    "./style.css": {
      "import": "./dist/maptiler-sdk.css"
    }
  },
  "keywords": [
    "maptiler",
    "map",
    "sdk",
    "webmap",
    "cloud",
    "webGL",
    "maplibre"
  ],
  "homepage": "https://docs.maptiler.com/sdk-js/",
  "license": "BSD-3-Clause",
  "repository": {
    "type": "git",
    "url": "https://github.com/maptiler/maptiler-sdk-js.git"
  },
  "scripts": {
    "prepare": "husky",
    "doc": "rm -rf docs/* && typedoc --out docs && cp -r images docs/",
    "ncu": "npx npm-check-updates",
    "lint": "tsc --noEmit && eslint src",
    "lint:fix": "tsc --noEmit && eslint src --fix",
    "test:watch": "vitest watch -c vite.config-test.ts --dom",
    "test": "vitest run -c vite.config-test.ts --dom",
    "install:clean": "rm -rf build/ dist/ node_modules/ && npm ci",
    "dev": "npm run build-css && vite -c vite.config-dev.ts",
    "dev-umd": "npm run build-css && tsc && NODE_ENV=development vite build -w -c vite.config-umd.ts",
    "build-css": "mkdir -p dist build && node scripts/replace-path-with-content.js src/style/style_template.css dist/tmp_maptiler-sdk.css && cat node_modules/maplibre-gl/dist/maplibre-gl.css dist/tmp_maptiler-sdk.css > dist/maptiler-sdk.css && rm dist/tmp_maptiler-sdk.css && cp dist/maptiler-sdk.css build/maptiler-sdk.css",
    "build-umd": "tsc && NODE_ENV=production vite build -c vite.config-umd.ts",
    "build-es": "tsc && NODE_ENV=production vite build -c vite.config-es.ts",
    "build": "npm run build-es; npm run build-umd; npm run build-css",
    "make": "npm run install:clean && npm run build"
  },
  "lint-staged": {
    "*.ts": "npm run lint:fix"
  },
  "ts-typecheck": {
    "*.ts": "npm tsc --noEmit"
  },
  "devDependencies": {
    "@canvas/image-data": "^1.0.0",
    "@eslint/js": "^9.21.0",
    "@types/color-convert": "^2.0.4",
    "@types/color-name": "^2.0.0",
    "@types/stats.js": "^0.17.4",
    "@types/uuid": "^10.0.0",
    "@types/xmldom": "^0.1.31",
    "@vitest/web-worker": "^3.0.9",
    "@xmldom/xmldom": "^0.8.10",
    "concurrently": "^9.1.2",
    "eslint": "^9.21.0",
    "eslint-config-prettier": "^10.0.2",
    "eslint-plugin-prettier": "^5.2.3",
    "happy-dom": "^17.4.4",
    "husky": "^8.0.0",
    "jiti": "^2.4.2",
    "lint-staged": "^15.4.3",
    "prettier": "3.5.2",
    "stats.js": "^0.17.0",
    "typedoc": "^0.27.6",
    "typescript": "^5.7.3",
    "typescript-eslint": "^8.25.0",
    "vite": "^6.0.7",
    "vite-plugin-dts": "^4.5.0",
    "vitest": "^3.0.9"
  },
  "dependencies": {
    "@maplibre/maplibre-gl-style-spec": "~23.3.0",
    "@maptiler/client": "~2.3.2",
    "events": "^3.3.0",
    "gl-matrix": "^3.4.3",
    "js-base64": "^3.7.7",
    "maplibre-gl": "~5.6.0",
    "uuid": "^11.0.5"
  }
}<|MERGE_RESOLUTION|>--- conflicted
+++ resolved
@@ -1,10 +1,6 @@
 {
   "name": "@maptiler/sdk",
-<<<<<<< HEAD
-  "version": "3.5.0-rc1",
-=======
   "version": "3.4.1",
->>>>>>> b9fa0d33
   "description": "The Javascript & TypeScript map SDK tailored for MapTiler Cloud",
   "author": "MapTiler",
   "module": "dist/maptiler-sdk.mjs",
