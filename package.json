--- conflicted
+++ resolved
@@ -1,10 +1,6 @@
 {
   "name": "@maptiler/sdk",
-<<<<<<< HEAD
   "version": "3.3.0-rc1",
-=======
-  "version": "3.2.0",
->>>>>>> 7c59f895
   "description": "The Javascript & TypeScript map SDK tailored for MapTiler Cloud",
   "author": "MapTiler",
   "module": "dist/maptiler-sdk.mjs",
@@ -84,11 +80,7 @@
   },
   "dependencies": {
     "@maplibre/maplibre-gl-style-spec": "^23.0.0",
-<<<<<<< HEAD
-    "@maptiler/client": "^2.3.0",
-=======
     "@maptiler/client": "^2.3.2",
->>>>>>> 7c59f895
     "events": "^3.3.0",
     "js-base64": "^3.7.7",
     "maplibre-gl": "^5.3.1",
