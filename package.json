{
  "name": "@maptiler/sdk",
<<<<<<< HEAD
  "version": "3.3.0-rc3",
=======
  "version": "3.3.0",
>>>>>>> 8e1687bc
  "description": "The Javascript & TypeScript map SDK tailored for MapTiler Cloud",
  "author": "MapTiler",
  "module": "dist/maptiler-sdk.mjs",
  "types": "dist/maptiler-sdk.d.ts",
  "style": "dist/maptiler-sdk.css",
  "type": "module",
  "main": "dist/maptiler-sdk.mjs",
  "exports": {
    ".": {
      "import": "./dist/maptiler-sdk.mjs",
      "types": "./dist/maptiler-sdk.d.ts"
    },
    "./dist/maptiler-sdk.css": {
      "import": "./dist/maptiler-sdk.css"
    },
    "./style.css": {
      "import": "./dist/maptiler-sdk.css"
    }
  },
  "keywords": [
    "maptiler",
    "map",
    "sdk",
    "webmap",
    "cloud",
    "webGL",
    "maplibre"
  ],
  "homepage": "https://docs.maptiler.com/sdk-js/",
  "license": "BSD-3-Clause",
  "repository": {
    "type": "git",
    "url": "https://github.com/maptiler/maptiler-sdk-js.git"
  },
  "scripts": {
    "prepare": "husky",
    "doc": "rm -rf docs/* && typedoc --out docs && cp -r images docs/",
    "ncu": "npx npm-check-updates",
    "lint": "tsc --noEmit && eslint src",
    "lint:fix": "tsc --noEmit && eslint src --fix",
    "test:watch": "vitest watch -c vite.config-test.ts --dom",
    "test": "vitest run -c vite.config-test.ts --dom",
    "install:clean": "rm -rf build/ dist/ node_modules/ && npm ci",
    "dev": "npm run build-css && vite -c vite.config-dev.ts",
    "dev-umd": "npm run build-css && tsc && NODE_ENV=development vite build -w -c vite.config-umd.ts",
    "build-css": "mkdir -p dist build && node scripts/replace-path-with-content.js src/style/style_template.css dist/tmp_maptiler-sdk.css && cat node_modules/maplibre-gl/dist/maplibre-gl.css dist/tmp_maptiler-sdk.css > dist/maptiler-sdk.css && rm dist/tmp_maptiler-sdk.css && cp dist/maptiler-sdk.css build/maptiler-sdk.css",
    "build-umd": "tsc && NODE_ENV=production vite build -c vite.config-umd.ts",
    "build-es": "tsc && NODE_ENV=production vite build -c vite.config-es.ts",
    "build": "npm run build-es; npm run build-umd; npm run build-css",
    "make": "npm run install:clean && npm run build"
  },
  "lint-staged": {
    "*.ts": "npm run lint:fix"
  },
  "ts-typecheck": {
    "*.ts": "npm tsc --noEmit"
  },
  "devDependencies": {
    "@canvas/image-data": "^1.0.0",
    "@eslint/js": "^9.21.0",
<<<<<<< HEAD
    "@types/color-convert": "^2.0.4",
    "@types/color-name": "^2.0.0",
=======
    "@types/stats.js": "^0.17.4",
>>>>>>> 8e1687bc
    "@types/uuid": "^10.0.0",
    "@types/xmldom": "^0.1.31",
    "@vitest/web-worker": "^3.0.9",
    "@xmldom/xmldom": "^0.8.10",
    "concurrently": "^9.1.2",
    "eslint": "^9.21.0",
    "eslint-config-prettier": "^10.0.2",
    "eslint-plugin-prettier": "^5.2.3",
    "happy-dom": "^17.4.4",
    "husky": "^8.0.0",
    "jiti": "^2.4.2",
    "lint-staged": "^15.4.3",
    "prettier": "3.5.2",
    "stats.js": "^0.17.0",
    "typedoc": "^0.27.6",
    "typescript": "^5.7.3",
    "typescript-eslint": "^8.25.0",
    "vite": "^6.0.7",
    "vite-plugin-dts": "^4.5.0",
    "vitest": "^3.0.9"
  },
  "dependencies": {
    "@maplibre/maplibre-gl-style-spec": "^23.0.0",
    "@maptiler/client": "^2.3.2",
    "events": "^3.3.0",
    "gl-matrix": "^3.4.3",
    "js-base64": "^3.7.7",
    "maplibre-gl": "^5.5.0",
    "uuid": "^11.0.5"
  }
}<|MERGE_RESOLUTION|>--- conflicted
+++ resolved
@@ -1,10 +1,6 @@
 {
   "name": "@maptiler/sdk",
-<<<<<<< HEAD
-  "version": "3.3.0-rc3",
-=======
-  "version": "3.3.0",
->>>>>>> 8e1687bc
+  "version": "3.4.0-rc3",
   "description": "The Javascript & TypeScript map SDK tailored for MapTiler Cloud",
   "author": "MapTiler",
   "module": "dist/maptiler-sdk.mjs",
@@ -65,12 +61,9 @@
   "devDependencies": {
     "@canvas/image-data": "^1.0.0",
     "@eslint/js": "^9.21.0",
-<<<<<<< HEAD
     "@types/color-convert": "^2.0.4",
     "@types/color-name": "^2.0.0",
-=======
     "@types/stats.js": "^0.17.4",
->>>>>>> 8e1687bc
     "@types/uuid": "^10.0.0",
     "@types/xmldom": "^0.1.31",
     "@vitest/web-worker": "^3.0.9",
